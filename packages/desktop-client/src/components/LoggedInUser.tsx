--- conflicted
+++ resolved
@@ -1,13 +1,9 @@
 // @ts-strict-ignore
-<<<<<<< HEAD
 import React, { useState, useEffect, useRef, useMemo } from 'react';
-=======
-import React, { useState, useEffect, useRef } from 'react';
 import { Trans, useTranslation } from 'react-i18next';
 import { useSelector } from 'react-redux';
 
 import { type State } from 'loot-core/src/client/state-types';
->>>>>>> b3669b30
 
 import { useActions } from '../hooks/useActions';
 import { theme, styles, type CSSProperties } from '../style';
@@ -31,12 +27,9 @@
   style,
   color,
 }: LoggedInUserProps) {
-<<<<<<< HEAD
-=======
   const { t } = useTranslation();
 
   const userData = useSelector((state: State) => state.user.data);
->>>>>>> b3669b30
   const { getUserData, signOut, closeBudget } = useActions();
   const [loading, setLoading] = useState(true);
   const [menuOpen, setMenuOpen] = useState(false);
@@ -79,21 +72,12 @@
       return t('No server');
     }
 
-<<<<<<< HEAD
     if (syncState === 'offline') {
-      return 'Server offline';
-    }
-
-    return 'Server online';
-  }, [serverUrl, syncState]);
-=======
-    if (userData?.offline) {
       return t('Server offline');
     }
 
     return t('Server online');
-  }
->>>>>>> b3669b30
+  }, [serverUrl, syncState]);
 
   if (hideIfNoServer && !serverUrl) {
     return null;
