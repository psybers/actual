<<<<<<< HEAD
import React, { useState, useEffect, type SetStateAction } from 'react';
=======
import React, { useState, useEffect, type CSSProperties } from 'react';
>>>>>>> a91a8859
import { useHotkeys } from 'react-hotkeys-hook';
import { Routes, Route, useLocation } from 'react-router-dom';

import { css } from '@emotion/css';

import * as Platform from 'loot-core/src/client/platform';
import * as queries from 'loot-core/src/client/queries';
import { listen } from 'loot-core/src/platform/client/fetch';
import { isDevelopmentEnvironment } from 'loot-core/src/shared/environment';

import { useActions } from '../hooks/useActions';
import { useGlobalPref } from '../hooks/useGlobalPref';
import { useMetadataPref } from '../hooks/useMetadataPref';
import { useNavigate } from '../hooks/useNavigate';
import { useSyncedPref } from '../hooks/useSyncedPref';
import { SvgArrowLeft } from '../icons/v1';
import {
  SvgAlertTriangle,
  SvgNavigationMenu,
  SvgViewHide,
  SvgViewShow,
} from '../icons/v2';
import { useResponsive } from '../ResponsiveProvider';
import { theme, styles } from '../style';

import { AccountSyncCheck } from './accounts/AccountSyncCheck';
import { AnimatedRefresh } from './AnimatedRefresh';
import { MonthCountSelector } from './budget/MonthCountSelector';
import { Button } from './common/Button2';
import { Link } from './common/Link';
import { SpaceBetween } from './common/SpaceBetween';
import { Text } from './common/Text';
import { View } from './common/View';
import { HelpMenu } from './HelpMenu';
import { LoggedInUser } from './LoggedInUser';
import { useServerURL } from './ServerContext';
import { useSidebar } from './sidebar/SidebarProvider';
import { useSheetValue } from './spreadsheet/useSheetValue';
import { ThemeSelector } from './ThemeSelector';

function UncategorizedButton() {
  const count: number | null = useSheetValue(queries.uncategorizedCount());
  if (count === null || count <= 0) {
    return null;
  }

  return (
    <Link
      variant="button"
      buttonVariant="bare"
      to="/accounts/uncategorized"
      style={{
        color: theme.errorText,
      }}
    >
      {count} uncategorized {count === 1 ? 'transaction' : 'transactions'}
    </Link>
  );
}

type PrivacyButtonProps = {
  style?: CSSProperties;
};

function PrivacyButton({ style }: PrivacyButtonProps) {
  const [isPrivacyEnabledPref, setPrivacyEnabledPref] =
    useSyncedPref('isPrivacyEnabled');
  const isPrivacyEnabled = String(isPrivacyEnabledPref) === 'true';

  const privacyIconStyle = { width: 15, height: 15 };

  useHotkeys(
    'shift+ctrl+p, shift+cmd+p, shift+meta+p',
    () => {
      setPrivacyEnabledPref(String(!isPrivacyEnabled));
    },
    {
      preventDefault: true,
      scopes: ['app'],
    },
    [setPrivacyEnabledPref, isPrivacyEnabled],
  );

  return (
    <Button
      variant="bare"
      aria-label={`${isPrivacyEnabled ? 'Disable' : 'Enable'} privacy mode`}
      onPress={() => setPrivacyEnabledPref(String(!isPrivacyEnabled))}
      style={style}
    >
      {isPrivacyEnabled ? (
        <SvgViewHide style={privacyIconStyle} />
      ) : (
        <SvgViewShow style={privacyIconStyle} />
      )}
    </Button>
  );
}

type SyncButtonProps = {
  style?: CSSProperties;
  syncState: string | null;
  setSyncState: (
    state: SetStateAction<null | 'offline' | 'local' | 'disabled' | 'error'>,
  ) => void;
  isMobile?: boolean;
};
function SyncButton({
  style,
  syncState,
  setSyncState,
  isMobile = false,
}: SyncButtonProps) {
  const [cloudFileId] = useMetadataPref('cloudFileId');
  const { sync } = useActions();

  const [syncing, setSyncing] = useState(false);

  useEffect(() => {
    const unlisten = listen('sync-event', ({ type, subtype, syncDisabled }) => {
      if (type === 'start') {
        setSyncing(true);
        setSyncState(null);
      } else {
        // Give the layout some time to apply the starting animation
        // so we always finish it correctly even if it's almost
        // instant
        setTimeout(() => {
          setSyncing(false);
        }, 200);
      }

      if (type === 'error') {
        // Use the offline state if either there is a network error or
        // if this file isn't a "cloud file". You can't sync a local
        // file.
        if (subtype === 'network') {
          setSyncState('offline');
        } else if (!cloudFileId) {
          setSyncState('local');
        } else {
          setSyncState('error');
        }
      } else if (type === 'success') {
        setSyncState(syncDisabled ? 'disabled' : null);
      }
    });

    return unlisten;
  }, []);

  const mobileColor =
    syncState === 'error'
      ? theme.errorText
      : syncState === 'disabled' ||
          syncState === 'offline' ||
          syncState === 'local'
        ? theme.mobileHeaderTextSubdued
        : theme.mobileHeaderText;
  const desktopColor =
    syncState === 'error'
      ? theme.errorTextDark
      : syncState === 'disabled' ||
          syncState === 'offline' ||
          syncState === 'local'
        ? theme.tableTextLight
        : 'inherit';

  const activeStyle = isMobile
    ? {
        color: mobileColor,
      }
    : {};

  const hoveredStyle = isMobile
    ? {
        color: mobileColor,
        background: theme.mobileHeaderTextHover,
      }
    : {};

  const mobileIconStyle = {
    color: mobileColor,
    justifyContent: 'center',
    margin: 10,
    paddingLeft: 5,
    paddingRight: 3,
  };

  const mobileTextStyle = {
    ...styles.text,
    fontWeight: 500,
    marginLeft: 2,
    marginRight: 5,
  };

  useHotkeys(
    'ctrl+s, cmd+s, meta+s',
    sync,
    {
      enableOnFormTags: true,
      preventDefault: true,
      scopes: ['app'],
    },
    [sync],
  );

  return (
    <Button
      variant="bare"
      aria-label="Sync"
      className={css({
        ...(isMobile
          ? {
              ...style,
              WebkitAppRegion: 'none',
              ...mobileIconStyle,
            }
          : {
              ...style,
              WebkitAppRegion: 'none',
              color: desktopColor,
            }),
        '&[data-hovered]': hoveredStyle,
        '&[data-pressed]': activeStyle,
      })}
      onPress={sync}
    >
      {isMobile ? (
        syncState === 'error' ? (
          <SvgAlertTriangle width={14} height={14} />
        ) : (
          <AnimatedRefresh width={18} height={18} animating={syncing} />
        )
      ) : syncState === 'error' ? (
        <SvgAlertTriangle width={13} />
      ) : (
        <AnimatedRefresh animating={syncing} />
      )}
      <Text style={isMobile ? { ...mobileTextStyle } : { marginLeft: 3 }}>
        {syncState === 'disabled'
          ? 'Disabled'
          : syncState === 'offline'
            ? 'Offline'
            : 'Sync'}
      </Text>
    </Button>
  );
}

function BudgetTitlebar() {
  const [maxMonths, setMaxMonthsPref] = useGlobalPref('maxMonths');

  return (
    <View style={{ flexDirection: 'row', alignItems: 'center' }}>
      <MonthCountSelector
        maxMonths={maxMonths || 1}
        onChange={value => setMaxMonthsPref(value)}
      />
    </View>
  );
}

type TitlebarProps = {
  style?: CSSProperties;
};

export function Titlebar({ style }: TitlebarProps) {
  const navigate = useNavigate();
  const location = useLocation();
  const sidebar = useSidebar();
  const { isNarrowWidth } = useResponsive();
  const serverURL = useServerURL();
  const [floatingSidebar] = useGlobalPref('floatingSidebar');
  const [syncState, setSyncState] = useState<
    null | 'offline' | 'local' | 'disabled' | 'error'
  >(null);

  return isNarrowWidth ? null : (
    <View
      style={{
        flexDirection: 'row',
        alignItems: 'center',
        padding: '0 10px 0 15px',
        height: 36,
        pointerEvents: 'none',
        '& *': {
          pointerEvents: 'auto',
        },
        ...(!Platform.isBrowser &&
          Platform.OS === 'mac' &&
          floatingSidebar && { paddingLeft: 80 }),
        ...style,
      }}
    >
      {(floatingSidebar || sidebar.alwaysFloats) && (
        <Button
          aria-label="Sidebar menu"
          variant="bare"
          style={{ marginRight: 8 }}
          onHoverStart={e => {
            if (e.pointerType === 'mouse') {
              sidebar.setHidden(false);
            }
          }}
          onPress={e => {
            if (e.pointerType !== 'mouse') {
              sidebar.setHidden(!sidebar.hidden);
            }
          }}
        >
          <SvgNavigationMenu
            className="menu"
            style={{ width: 15, height: 15, color: theme.pageText, left: 0 }}
          />
        </Button>
      )}

      <Routes>
        <Route
          path="/accounts"
          element={
            location.state?.goBack ? (
              <Button variant="bare" onPress={() => navigate(-1)}>
                <SvgArrowLeft
                  width={10}
                  height={10}
                  style={{ marginRight: 5, color: 'currentColor' }}
                />{' '}
                Back
              </Button>
            ) : null
          }
        />

        <Route path="/accounts/:id" element={<AccountSyncCheck />} />

        <Route path="/budget" element={<BudgetTitlebar />} />

        <Route path="*" element={null} />
      </Routes>
      <View style={{ flex: 1 }} />
      <SpaceBetween gap={10}>
        <UncategorizedButton />
        {isDevelopmentEnvironment() && !Platform.isPlaywright && (
          <ThemeSelector />
        )}
        <PrivacyButton />
        {serverURL ? (
          <SyncButton
            syncState={syncState}
            setSyncState={setSyncState}
          />
        ) : null}
        <LoggedInUser syncState={syncState} />
        <HelpMenu />
      </SpaceBetween>
    </View>
  );
}<|MERGE_RESOLUTION|>--- conflicted
+++ resolved
@@ -1,8 +1,4 @@
-<<<<<<< HEAD
-import React, { useState, useEffect, type SetStateAction } from 'react';
-=======
-import React, { useState, useEffect, type CSSProperties } from 'react';
->>>>>>> a91a8859
+import React, { useState, useEffect, type CSSProperties, type SetStateAction } from 'react';
 import { useHotkeys } from 'react-hotkeys-hook';
 import { Routes, Route, useLocation } from 'react-router-dom';
 
