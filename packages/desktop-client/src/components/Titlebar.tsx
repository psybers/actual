import React, { useState, useEffect, type CSSProperties, type SetStateAction } from 'react';
import { useHotkeys } from 'react-hotkeys-hook';
import { useTranslation } from 'react-i18next';
import { useDispatch } from 'react-redux';
import { Routes, Route, useLocation } from 'react-router-dom';

import { css } from '@emotion/css';

import { sync } from 'loot-core/client/actions';
import * as Platform from 'loot-core/src/client/platform';
import * as queries from 'loot-core/src/client/queries';
import { listen } from 'loot-core/src/platform/client/fetch';
import {
  isDevelopmentEnvironment,
  isElectron,
} from 'loot-core/src/shared/environment';

import { useGlobalPref } from '../hooks/useGlobalPref';
import { useMetadataPref } from '../hooks/useMetadataPref';
import { useNavigate } from '../hooks/useNavigate';
import { useSyncedPref } from '../hooks/useSyncedPref';
import { SvgArrowLeft } from '../icons/v1';
import {
  SvgAlertTriangle,
  SvgNavigationMenu,
  SvgViewHide,
  SvgViewShow,
} from '../icons/v2';
import { theme, styles } from '../style';

import { AccountSyncCheck } from './accounts/AccountSyncCheck';
import { AnimatedRefresh } from './AnimatedRefresh';
import { MonthCountSelector } from './budget/MonthCountSelector';
import { Button } from './common/Button2';
import { Link } from './common/Link';
import { SpaceBetween } from './common/SpaceBetween';
import { Text } from './common/Text';
import { View } from './common/View';
import { HelpMenu } from './HelpMenu';
import { LoggedInUser } from './LoggedInUser';
import { useResponsive } from './responsive/ResponsiveProvider';
import { useServerURL } from './ServerContext';
import { useSidebar } from './sidebar/SidebarProvider';
import { useSheetValue } from './spreadsheet/useSheetValue';
import { ThemeSelector } from './ThemeSelector';

function UncategorizedButton() {
  const count: number | null = useSheetValue(queries.uncategorizedCount());
  if (count === null || count <= 0) {
    return null;
  }

  return (
    <Link
      variant="button"
      buttonVariant="bare"
      to="/accounts/uncategorized"
      style={{
        color: theme.errorText,
      }}
    >
      {count} uncategorized {count === 1 ? 'transaction' : 'transactions'}
    </Link>
  );
}

type PrivacyButtonProps = {
  style?: CSSProperties;
};

function PrivacyButton({ style }: PrivacyButtonProps) {
  const [isPrivacyEnabledPref, setPrivacyEnabledPref] =
    useSyncedPref('isPrivacyEnabled');
  const isPrivacyEnabled = String(isPrivacyEnabledPref) === 'true';

  const privacyIconStyle = { width: 15, height: 15 };

  useHotkeys(
    'shift+ctrl+p, shift+cmd+p, shift+meta+p',
    () => {
      setPrivacyEnabledPref(String(!isPrivacyEnabled));
    },
    {
      preventDefault: true,
      scopes: ['app'],
    },
    [setPrivacyEnabledPref, isPrivacyEnabled],
  );

  return (
    <Button
      variant="bare"
      aria-label={`${isPrivacyEnabled ? 'Disable' : 'Enable'} privacy mode`}
      onPress={() => setPrivacyEnabledPref(String(!isPrivacyEnabled))}
      style={style}
    >
      {isPrivacyEnabled ? (
        <SvgViewHide style={privacyIconStyle} />
      ) : (
        <SvgViewShow style={privacyIconStyle} />
      )}
    </Button>
  );
}

type SyncButtonProps = {
  style?: CSSProperties;
  syncState: string | null;
  setSyncState: (
    state: SetStateAction<null | 'offline' | 'local' | 'disabled' | 'error'>,
  ) => void;
  isMobile?: boolean;
};
<<<<<<< HEAD
function SyncButton({
  style,
  syncState,
  setSyncState,
  isMobile = false,
}: SyncButtonProps) {
=======
function SyncButton({ style, isMobile = false }: SyncButtonProps) {
  const { t } = useTranslation();
>>>>>>> 6cfb9d2a
  const [cloudFileId] = useMetadataPref('cloudFileId');
  const dispatch = useDispatch();
  const [syncing, setSyncing] = useState(false);

  useEffect(() => {
    const unlisten = listen('sync-event', ({ type, subtype, syncDisabled }) => {
      if (type === 'start') {
        setSyncing(true);
        setSyncState(null);
      } else {
        // Give the layout some time to apply the starting animation
        // so we always finish it correctly even if it's almost
        // instant
        setTimeout(() => {
          setSyncing(false);
        }, 200);
      }

      if (type === 'error') {
        // Use the offline state if either there is a network error or
        // if this file isn't a "cloud file". You can't sync a local
        // file.
        if (subtype === 'network') {
          setSyncState('offline');
        } else if (!cloudFileId) {
          setSyncState('local');
        } else {
          setSyncState('error');
        }
      } else if (type === 'success') {
        setSyncState(syncDisabled ? 'disabled' : null);
      }
    });

    return unlisten;
  }, []);

  const mobileColor =
    syncState === 'error'
      ? theme.errorText
      : syncState === 'disabled' ||
          syncState === 'offline' ||
          syncState === 'local'
        ? theme.mobileHeaderTextSubdued
        : theme.mobileHeaderText;
  const desktopColor =
    syncState === 'error'
      ? theme.errorTextDark
      : syncState === 'disabled' ||
          syncState === 'offline' ||
          syncState === 'local'
        ? theme.tableTextLight
        : 'inherit';

  const activeStyle = isMobile
    ? {
        color: mobileColor,
      }
    : {};

  const hoveredStyle = isMobile
    ? {
        color: mobileColor,
        background: theme.mobileHeaderTextHover,
      }
    : {};

  const mobileIconStyle = {
    color: mobileColor,
    justifyContent: 'center',
    margin: 10,
    paddingLeft: 5,
    paddingRight: 3,
  };

  const mobileTextStyle = {
    ...styles.text,
    fontWeight: 500,
    marginLeft: 2,
    marginRight: 5,
  };

  const onSync = () => dispatch(sync());

  useHotkeys(
    'ctrl+s, cmd+s, meta+s',
    onSync,
    {
      enableOnFormTags: true,
      preventDefault: true,
      scopes: ['app'],
    },
    [onSync],
  );

  return (
    <Button
      variant="bare"
      aria-label={t('Sync')}
      className={css({
        ...(isMobile
          ? {
              ...style,
              WebkitAppRegion: 'none',
              ...mobileIconStyle,
            }
          : {
              ...style,
              WebkitAppRegion: 'none',
              color: desktopColor,
            }),
        '&[data-hovered]': hoveredStyle,
        '&[data-pressed]': activeStyle,
      })}
      onPress={onSync}
    >
      {isMobile ? (
        syncState === 'error' ? (
          <SvgAlertTriangle width={14} height={14} />
        ) : (
          <AnimatedRefresh width={18} height={18} animating={syncing} />
        )
      ) : syncState === 'error' ? (
        <SvgAlertTriangle width={13} />
      ) : (
        <AnimatedRefresh animating={syncing} />
      )}
      <Text style={isMobile ? { ...mobileTextStyle } : { marginLeft: 3 }}>
        {syncState === 'disabled'
          ? 'Disabled'
          : syncState === 'offline'
            ? 'Offline'
            : 'Sync'}
      </Text>
    </Button>
  );
}

function BudgetTitlebar() {
  const [maxMonths, setMaxMonthsPref] = useGlobalPref('maxMonths');

  return (
    <View style={{ flexDirection: 'row', alignItems: 'center' }}>
      <MonthCountSelector
        maxMonths={maxMonths || 1}
        onChange={value => setMaxMonthsPref(value)}
      />
    </View>
  );
}

type TitlebarProps = {
  style?: CSSProperties;
};

export function Titlebar({ style }: TitlebarProps) {
  const { t } = useTranslation();
  const navigate = useNavigate();
  const location = useLocation();
  const sidebar = useSidebar();
  const { isNarrowWidth } = useResponsive();
  const serverURL = useServerURL();
  const [floatingSidebar] = useGlobalPref('floatingSidebar');
  const [syncState, setSyncState] = useState<
    null | 'offline' | 'local' | 'disabled' | 'error'
  >(null);

  return isNarrowWidth ? null : (
    <View
      style={{
        flexDirection: 'row',
        alignItems: 'center',
        padding: '0 10px 0 15px',
        height: 36,
        pointerEvents: 'none',
        '& *': {
          pointerEvents: 'auto',
        },
        ...(!Platform.isBrowser &&
          Platform.OS === 'mac' &&
          floatingSidebar && { paddingLeft: 80 }),
        ...style,
      }}
    >
      {(floatingSidebar || sidebar.alwaysFloats) && (
        <Button
          aria-label={t('Sidebar menu')}
          variant="bare"
          style={{ marginRight: 8 }}
          onHoverStart={e => {
            if (e.pointerType === 'mouse') {
              sidebar.setHidden(false);
            }
          }}
          onPress={e => {
            if (e.pointerType !== 'mouse') {
              sidebar.setHidden(!sidebar.hidden);
            }
          }}
        >
          <SvgNavigationMenu
            className="menu"
            style={{ width: 15, height: 15, color: theme.pageText, left: 0 }}
          />
        </Button>
      )}

      <Routes>
        <Route
          path="/accounts"
          element={
            location.state?.goBack ? (
              <Button variant="bare" onPress={() => navigate(-1)}>
                <SvgArrowLeft
                  width={10}
                  height={10}
                  style={{ marginRight: 5, color: 'currentColor' }}
                />{' '}
                {t('Back')}
              </Button>
            ) : null
          }
        />

        <Route path="/accounts/:id" element={<AccountSyncCheck />} />

        <Route path="/budget" element={<BudgetTitlebar />} />

        <Route path="*" element={null} />
      </Routes>
      <View style={{ flex: 1 }} />
      <SpaceBetween gap={10}>
        <UncategorizedButton />
        {isDevelopmentEnvironment() && !Platform.isPlaywright && (
          <ThemeSelector />
        )}
        <PrivacyButton />
        {serverURL ? (
          <SyncButton
            syncState={syncState}
            setSyncState={setSyncState}
          />
        ) : null}
        <LoggedInUser syncState={syncState} />
        {!isElectron() && <HelpMenu />}
      </SpaceBetween>
    </View>
  );
}<|MERGE_RESOLUTION|>--- conflicted
+++ resolved
@@ -111,17 +111,13 @@
   ) => void;
   isMobile?: boolean;
 };
-<<<<<<< HEAD
 function SyncButton({
   style,
   syncState,
   setSyncState,
   isMobile = false,
 }: SyncButtonProps) {
-=======
-function SyncButton({ style, isMobile = false }: SyncButtonProps) {
   const { t } = useTranslation();
->>>>>>> 6cfb9d2a
   const [cloudFileId] = useMetadataPref('cloudFileId');
   const dispatch = useDispatch();
   const [syncing, setSyncing] = useState(false);
