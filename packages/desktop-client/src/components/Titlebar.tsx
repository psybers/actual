import React, { useState, useEffect, type SetStateAction } from 'react';
import { useHotkeys } from 'react-hotkeys-hook';
import { Routes, Route, useLocation } from 'react-router-dom';

import * as Platform from 'loot-core/src/client/platform';
import * as queries from 'loot-core/src/client/queries';
import { listen } from 'loot-core/src/platform/client/fetch';
import { isDevelopmentEnvironment } from 'loot-core/src/shared/environment';

import { useActions } from '../hooks/useActions';
import { useGlobalPref } from '../hooks/useGlobalPref';
import { useMetadataPref } from '../hooks/useMetadataPref';
import { useNavigate } from '../hooks/useNavigate';
import { useSyncedPref } from '../hooks/useSyncedPref';
import { SvgArrowLeft } from '../icons/v1';
import {
  SvgAlertTriangle,
  SvgNavigationMenu,
  SvgViewHide,
  SvgViewShow,
} from '../icons/v2';
import { useResponsive } from '../ResponsiveProvider';
import { theme, type CSSProperties, styles } from '../style';

import { AccountSyncCheck } from './accounts/AccountSyncCheck';
import { AnimatedRefresh } from './AnimatedRefresh';
import { MonthCountSelector } from './budget/MonthCountSelector';
import { Button } from './common/Button2';
import { Link } from './common/Link';
import { Text } from './common/Text';
import { View } from './common/View';
import { LoggedInUser } from './LoggedInUser';
import { useServerURL } from './ServerContext';
import { useSidebar } from './sidebar/SidebarProvider';
import { useSheetValue } from './spreadsheet/useSheetValue';
import { ThemeSelector } from './ThemeSelector';

function UncategorizedButton() {
  const count: number | null = useSheetValue(queries.uncategorizedCount());
  if (count === null || count <= 0) {
    return null;
  }

  return (
    <Link
      variant="button"
      type="bare"
      to="/accounts/uncategorized"
      style={{
        color: theme.errorText,
      }}
    >
      {count} uncategorized {count === 1 ? 'transaction' : 'transactions'}
    </Link>
  );
}

type PrivacyButtonProps = {
  style?: CSSProperties;
};

function PrivacyButton({ style }: PrivacyButtonProps) {
  const [isPrivacyEnabled, setPrivacyEnabledPref] =
    useSyncedPref('isPrivacyEnabled');

  const privacyIconStyle = { width: 15, height: 15 };

  useHotkeys(
    'shift+ctrl+p, shift+cmd+p, shift+meta+p',
    () => {
      setPrivacyEnabledPref(!isPrivacyEnabled);
    },
    {
      preventDefault: true,
      scopes: ['app'],
    },
    [setPrivacyEnabledPref, isPrivacyEnabled],
  );

  return (
    <Button
      variant="bare"
      aria-label={`${isPrivacyEnabled ? 'Disable' : 'Enable'} privacy mode`}
      onPress={() => setPrivacyEnabledPref(!isPrivacyEnabled)}
      style={style}
    >
      {isPrivacyEnabled ? (
        <SvgViewHide style={privacyIconStyle} />
      ) : (
        <SvgViewShow style={privacyIconStyle} />
      )}
    </Button>
  );
}

type SyncButtonProps = {
  style?: CSSProperties;
  syncState: string | null;
  setSyncState: (
    state: SetStateAction<null | 'offline' | 'local' | 'disabled' | 'error'>,
  ) => void;
  isMobile?: boolean;
};
<<<<<<< HEAD
function SyncButton({
  style,
  syncState,
  setSyncState,
  isMobile = false,
}: SyncButtonProps) {
  const [cloudFileId] = useLocalPref('cloudFileId');
=======
function SyncButton({ style, isMobile = false }: SyncButtonProps) {
  const [cloudFileId] = useMetadataPref('cloudFileId');
>>>>>>> a2216057
  const { sync } = useActions();

  const [syncing, setSyncing] = useState(false);

  useEffect(() => {
    const unlisten = listen('sync-event', ({ type, subtype, syncDisabled }) => {
      if (type === 'start') {
        setSyncing(true);
        setSyncState(null);
      } else {
        // Give the layout some time to apply the starting animation
        // so we always finish it correctly even if it's almost
        // instant
        setTimeout(() => {
          setSyncing(false);
        }, 200);
      }

      if (type === 'error') {
        // Use the offline state if either there is a network error or
        // if this file isn't a "cloud file". You can't sync a local
        // file.
        if (subtype === 'network') {
          setSyncState('offline');
        } else if (!cloudFileId) {
          setSyncState('local');
        } else {
          setSyncState('error');
        }
      } else if (type === 'success') {
        setSyncState(syncDisabled ? 'disabled' : null);
      }
    });

    return unlisten;
  }, []);

  const mobileColor =
    syncState === 'error'
      ? theme.errorText
      : syncState === 'disabled' ||
          syncState === 'offline' ||
          syncState === 'local'
        ? theme.mobileHeaderTextSubdued
        : theme.mobileHeaderText;
  const desktopColor =
    syncState === 'error'
      ? theme.errorTextDark
      : syncState === 'disabled' ||
          syncState === 'offline' ||
          syncState === 'local'
        ? theme.tableTextLight
        : 'inherit';

  const activeStyle = isMobile
    ? {
        color: mobileColor,
      }
    : {};

  const hoveredStyle = isMobile
    ? {
        color: mobileColor,
        background: theme.mobileHeaderTextHover,
      }
    : {};

  const mobileIconStyle = {
    color: mobileColor,
    justifyContent: 'center',
    margin: 10,
    paddingLeft: 5,
    paddingRight: 3,
  };

  const mobileTextStyle = {
    ...styles.text,
    fontWeight: 500,
    marginLeft: 2,
    marginRight: 5,
  };

  useHotkeys(
    'ctrl+s, cmd+s, meta+s',
    sync,
    {
      enableOnFormTags: true,
      preventDefault: true,
      scopes: ['app'],
    },
    [sync],
  );

  return (
    <Button
      variant="bare"
      aria-label="Sync"
      style={({ isHovered, isPressed }) => ({
        ...(isMobile
          ? {
              ...style,
              WebkitAppRegion: 'none',
              ...mobileIconStyle,
            }
          : {
              ...style,
              WebkitAppRegion: 'none',
              color: desktopColor,
            }),
        ...(isHovered ? hoveredStyle : {}),
        ...(isPressed ? activeStyle : {}),
      })}
      onPress={sync}
    >
      {isMobile ? (
        syncState === 'error' ? (
          <SvgAlertTriangle width={14} height={14} />
        ) : (
          <AnimatedRefresh width={18} height={18} animating={syncing} />
        )
      ) : syncState === 'error' ? (
        <SvgAlertTriangle width={13} />
      ) : (
        <AnimatedRefresh animating={syncing} />
      )}
      <Text style={isMobile ? { ...mobileTextStyle } : { marginLeft: 3 }}>
        {syncState === 'disabled'
          ? 'Disabled'
          : syncState === 'offline'
            ? 'Offline'
            : 'Sync'}
      </Text>
    </Button>
  );
}

function BudgetTitlebar() {
  const [maxMonths, setMaxMonthsPref] = useGlobalPref('maxMonths');

  return (
    <View style={{ flexDirection: 'row', alignItems: 'center' }}>
      <MonthCountSelector
        maxMonths={maxMonths || 1}
        onChange={value => setMaxMonthsPref(value)}
      />
    </View>
  );
}

type TitlebarProps = {
  style?: CSSProperties;
};

export function Titlebar({ style }: TitlebarProps) {
  const navigate = useNavigate();
  const location = useLocation();
  const sidebar = useSidebar();
  const { isNarrowWidth } = useResponsive();
  const serverURL = useServerURL();
  const [floatingSidebar] = useGlobalPref('floatingSidebar');
  const [syncState, setSyncState] = useState<
    null | 'offline' | 'local' | 'disabled' | 'error'
  >(null);

  return isNarrowWidth ? null : (
    <View
      style={{
        flexDirection: 'row',
        alignItems: 'center',
        padding: '0 15px',
        height: 36,
        pointerEvents: 'none',
        '& *': {
          pointerEvents: 'auto',
        },
        ...(!Platform.isBrowser &&
          Platform.OS === 'mac' &&
          floatingSidebar && { paddingLeft: 80 }),
        ...style,
      }}
    >
      {(floatingSidebar || sidebar.alwaysFloats) && (
        <Button
          aria-label="Sidebar menu"
          variant="bare"
          style={{ marginRight: 8 }}
          onHoverStart={e => {
            if (e.pointerType === 'mouse') {
              sidebar.setHidden(false);
            }
          }}
          onPress={e => {
            if (e.pointerType !== 'mouse') {
              sidebar.setHidden(!sidebar.hidden);
            }
          }}
        >
          <SvgNavigationMenu
            className="menu"
            style={{ width: 15, height: 15, color: theme.pageText, left: 0 }}
          />
        </Button>
      )}

      <Routes>
        <Route
          path="/accounts"
          element={
            location.state?.goBack ? (
              <Button variant="bare" onPress={() => navigate(-1)}>
                <SvgArrowLeft
                  width={10}
                  height={10}
                  style={{ marginRight: 5, color: 'currentColor' }}
                />{' '}
                Back
              </Button>
            ) : null
          }
        />

        <Route path="/accounts/:id" element={<AccountSyncCheck />} />

        <Route path="/budget" element={<BudgetTitlebar />} />

        <Route path="*" element={null} />
      </Routes>
      <View style={{ flex: 1 }} />
      <UncategorizedButton />
      {isDevelopmentEnvironment() && !Platform.isPlaywright && (
        <ThemeSelector style={{ marginLeft: 10 }} />
      )}
      <PrivacyButton style={{ marginLeft: 10 }} />
      {serverURL ? (
        <SyncButton
          syncState={syncState}
          setSyncState={setSyncState}
          style={{ marginLeft: 10 }}
        />
      ) : null}
      <LoggedInUser syncState={syncState} style={{ marginLeft: 10 }} />
    </View>
  );
}<|MERGE_RESOLUTION|>--- conflicted
+++ resolved
@@ -101,18 +101,13 @@
   ) => void;
   isMobile?: boolean;
 };
-<<<<<<< HEAD
 function SyncButton({
   style,
   syncState,
   setSyncState,
   isMobile = false,
 }: SyncButtonProps) {
-  const [cloudFileId] = useLocalPref('cloudFileId');
-=======
-function SyncButton({ style, isMobile = false }: SyncButtonProps) {
   const [cloudFileId] = useMetadataPref('cloudFileId');
->>>>>>> a2216057
   const { sync } = useActions();
 
   const [syncing, setSyncing] = useState(false);
