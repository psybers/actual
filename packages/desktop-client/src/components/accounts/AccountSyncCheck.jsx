--- conflicted
+++ resolved
@@ -129,18 +129,11 @@
         <View style={{ justifyContent: 'flex-end', flexDirection: 'row' }}>
           {showAuth ? (
             <>
-<<<<<<< HEAD
-              <Button onClick={unlink}>Unlink</Button>
-              <Button
-                type="primary"
-                autoFocus
-                onClick={reauth}
-=======
               <Button onPress={unlink}>Unlink</Button>
               <Button
                 variant="primary"
+                autoFocus
                 onPress={reauth}
->>>>>>> 259e84ce
                 style={{ marginLeft: 5 }}
               >
                 Reauthorize
