import React, { useState } from 'react';

import * as queries from 'loot-core/src/client/queries';
import { currencyToInteger } from 'loot-core/src/shared/util';

import { SvgCheckCircle1 } from '../../icons/v2';
import { styles, theme } from '../../style';
import { Button } from '../common/Button2';
import { InitialFocus } from '../common/InitialFocus';
import { Input } from '../common/Input';
import { Text } from '../common/Text';
import { View } from '../common/View';
import { useFormat } from '../spreadsheet/useFormat';
import { useSheetValue } from '../spreadsheet/useSheetValue';

export function ReconcilingMessage({
  balanceQuery,
  targetBalance,
  onDone,
  onCreateTransaction,
}) {
  const cleared = useSheetValue({
    name: balanceQuery.name + '-cleared',
    value: 0,
    query: balanceQuery.query.filter({ cleared: true }),
  });
  const format = useFormat();
  const targetDiff = targetBalance - cleared;

  return (
    <View
      style={{
        flexDirection: 'row',
        alignSelf: 'center',
        backgroundColor: theme.tableBackground,
        ...styles.shadow,
        borderRadius: 4,
        marginTop: 5,
        marginBottom: 15,
        padding: 10,
      }}
    >
      <View style={{ flexDirection: 'row', alignItems: 'center' }}>
        {targetDiff === 0 ? (
          <View
            style={{
              color: theme.noticeTextLight,
              flex: 1,
              flexDirection: 'row',
              alignItems: 'center',
              justifyContent: 'center',
            }}
          >
            <SvgCheckCircle1
              style={{
                width: 13,
                height: 13,
                color: 'inherit',
                marginRight: 3,
              }}
            />
            All reconciled!
          </View>
        ) : (
          <View style={{ color: theme.tableText }}>
            <Text style={{ fontStyle: 'italic', textAlign: 'center' }}>
              Your cleared balance{' '}
              <strong>{format(cleared, 'financial')}</strong> needs{' '}
              <strong>
                {(targetDiff > 0 ? '+' : '') + format(targetDiff, 'financial')}
              </strong>{' '}
              to match
              <br /> your bank’s balance of{' '}
              <Text style={{ fontWeight: 700 }}>
                {format(targetBalance, 'financial')}
              </Text>
            </Text>
          </View>
        )}
        <View style={{ marginLeft: 15 }}>
<<<<<<< HEAD
          <Button type="primary" autoFocus onClick={onDone}>
=======
          <Button variant="primary" onPress={onDone}>
>>>>>>> 259e84ce
            Done Reconciling
          </Button>
        </View>
        {targetDiff !== 0 && (
          <View style={{ marginLeft: 15 }}>
            <Button onPress={() => onCreateTransaction(targetDiff)}>
              Create Reconciliation Transaction
            </Button>
          </View>
        )}
      </View>
    </View>
  );
}

export function ReconcileMenu({ account, onReconcile, onClose }) {
  const balanceQuery = queries.accountBalance(account);
  const clearedBalance = useSheetValue({
    name: balanceQuery.name + '-cleared',
    value: null,
    query: balanceQuery.query.filter({ cleared: true }),
  });
  const format = useFormat();
  const [inputValue, setInputValue] = useState(null);
  const [inputFocused, setInputFocused] = useState(false);

  function onSubmit() {
    if (inputValue === '') {
      setInputFocused(true);
      return;
    }

    const amount =
      inputValue != null ? currencyToInteger(inputValue) : clearedBalance;

    onReconcile(amount);
    onClose();
  }

  return (
    <View style={{ padding: '5px 8px' }}>
      <Text>
        Enter the current balance of your bank account that you want to
        reconcile with:
      </Text>
      {clearedBalance != null && (
        <InitialFocus>
          <Input
            defaultValue={format(clearedBalance, 'financial')}
            onChangeValue={setInputValue}
            style={{ margin: '7px 0' }}
            focused={inputFocused}
            onEnter={onSubmit}
          />
        </InitialFocus>
      )}
      <Button variant="primary" onPress={onSubmit}>
        Reconcile
      </Button>
    </View>
  );
}<|MERGE_RESOLUTION|>--- conflicted
+++ resolved
@@ -78,11 +78,7 @@
           </View>
         )}
         <View style={{ marginLeft: 15 }}>
-<<<<<<< HEAD
-          <Button type="primary" autoFocus onClick={onDone}>
-=======
-          <Button variant="primary" onPress={onDone}>
->>>>>>> 259e84ce
+          <Button variant="primary" autoFocus onPress={onDone}>
             Done Reconciling
           </Button>
         </View>
