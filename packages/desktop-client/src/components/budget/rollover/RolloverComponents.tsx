import type React from 'react';
import { memo, useRef, useState } from 'react';

import { rolloverBudget } from 'loot-core/src/client/queries';
import { evalArithmetic } from 'loot-core/src/shared/arithmetic';
import * as monthUtils from 'loot-core/src/shared/months';
import { integerToCurrency, amountToInteger } from 'loot-core/src/shared/util';

import { SvgCheveronDown } from '../../../icons/v1';
import { styles, theme, type CSSProperties } from '../../../style';
import { Button } from '../../common/Button2';
import { Popover } from '../../common/Popover';
import { Text } from '../../common/Text';
import { View } from '../../common/View';
import { type Binding, type SheetFields } from '../../spreadsheet';
import { CellValue, type CellValueProps } from '../../spreadsheet/CellValue';
import { useFormat } from '../../spreadsheet/useFormat';
import { useSheetName } from '../../spreadsheet/useSheetName';
import { useSheetValue } from '../../spreadsheet/useSheetValue';
import { Row, Field, SheetCell, type SheetCellProps } from '../../table';
import { BalanceWithCarryover } from '../BalanceWithCarryover';
import { makeAmountGrey } from '../util';

import { BalanceMovementMenu } from './BalanceMovementMenu';
import { BudgetMenu } from './BudgetMenu';

export function useRolloverSheetName<
  FieldName extends SheetFields<'rollover-budget'>,
>(binding: Binding<'rollover-budget', FieldName>) {
  return useSheetName(binding);
}

export function useRolloverSheetValue<
  FieldName extends SheetFields<'rollover-budget'>,
>(binding: Binding<'rollover-budget', FieldName>) {
  return useSheetValue(binding);
}

export const RolloverCellValue = <
  FieldName extends SheetFields<'rollover-budget'>,
>(
  props: CellValueProps<'rollover-budget', FieldName>,
) => {
  return <CellValue {...props} />;
};

const RolloverSheetCell = <FieldName extends SheetFields<'rollover-budget'>>(
  props: SheetCellProps<'rollover-budget', FieldName>,
) => {
  return <SheetCell {...props} />;
};

const headerLabelStyle: CSSProperties = {
  flex: 1,
  padding: '0 5px',
  textAlign: 'right',
};

export const BudgetTotalsMonth = memo(function BudgetTotalsMonth() {
  const format = useFormat();
  return (
    <View
      style={{
        flex: 1,
        flexDirection: 'row',
        marginRight: styles.monthRightPadding,
        paddingTop: 10,
        paddingBottom: 10,
      }}
    >
      <View style={headerLabelStyle}>
        <Text style={{ color: theme.tableHeaderText }}>Budgeted</Text>
        <RolloverCellValue
          binding={rolloverBudget.totalBudgeted}
          type="financial"
          style={{ color: theme.tableHeaderText, fontWeight: 600 }}
          formatter={value => {
            return format(-parseFloat(value || '0'), 'financial');
          }}
        />
      </View>
      <View style={headerLabelStyle}>
        <Text style={{ color: theme.tableHeaderText }}>Spent</Text>
        <RolloverCellValue
          binding={rolloverBudget.totalSpent}
          type="financial"
          style={{ color: theme.tableHeaderText, fontWeight: 600 }}
        />
      </View>
      <View style={headerLabelStyle}>
        <Text style={{ color: theme.tableHeaderText }}>Balance</Text>
        <RolloverCellValue
          binding={rolloverBudget.totalBalance}
          type="financial"
          style={{ color: theme.tableHeaderText, fontWeight: 600 }}
        />
      </View>
    </View>
  );
});

export function IncomeHeaderMonth() {
  return (
    <Row
      style={{
        color: theme.tableHeaderText,
        alignItems: 'center',
        paddingRight: 10,
      }}
    >
      <View style={{ flex: 1, textAlign: 'right' }}>Received</View>
    </Row>
  );
}

type ExpenseGroupMonthProps = {
  month: string;
  group: { id: string };
};
export const ExpenseGroupMonth = memo(function ExpenseGroupMonth({
  month,
  group,
}: ExpenseGroupMonthProps) {
  const { id } = group;

  return (
<<<<<<< HEAD
    <View
      style={{
        flex: 1,
        flexDirection: 'row',
        backgroundColor: monthUtils.isCurrentMonth(month)
          ? theme.budgetHeaderCurrentMonth
          : theme.budgetHeaderOtherMonth,
      }}
    >
      <SheetCell
=======
    <View style={{ flex: 1, flexDirection: 'row' }}>
      <RolloverSheetCell
>>>>>>> 65329398
        name="budgeted"
        width="flex"
        textAlign="right"
        style={{ fontWeight: 600, ...styles.tnum }}
        valueProps={{
          binding: rolloverBudget.groupBudgeted(id),
          type: 'financial',
        }}
      />
      <RolloverSheetCell
        name="spent"
        width="flex"
        textAlign="right"
        style={{ fontWeight: 600, ...styles.tnum }}
        valueProps={{
          binding: rolloverBudget.groupSumAmount(id),
          type: 'financial',
        }}
      />
      <RolloverSheetCell
        name="balance"
        width="flex"
        textAlign="right"
        style={{
          fontWeight: 600,
          paddingRight: styles.monthRightPadding,
          ...styles.tnum,
        }}
        valueProps={{
          binding: rolloverBudget.groupBalance(id),
          type: 'financial',
          privacyFilter: {
            style: {
              paddingRight: styles.monthRightPadding,
            },
          },
        }}
      />
    </View>
  );
});

type ExpenseCategoryMonthProps = {
  month: string;
  category: { id: string; name: string; is_income: boolean };
  editing: boolean;
  onEdit: (id: string | null, month?: string) => void;
  onBudgetAction: (month: string, action: string, arg?: unknown) => void;
  onShowActivity: (id: string, month: string) => void;
};
export const ExpenseCategoryMonth = memo(function ExpenseCategoryMonth({
  month,
  category,
  editing,
  onEdit,
  onBudgetAction,
  onShowActivity,
}: ExpenseCategoryMonthProps) {
  const budgetMenuTriggerRef = useRef(null);
  const balanceMenuTriggerRef = useRef(null);
  const [budgetMenuOpen, setBudgetMenuOpen] = useState(false);
  const [balanceMenuOpen, setBalanceMenuOpen] = useState(false);
  const [hover, setHover] = useState(false);

  const onMenuAction = (...args: Parameters<typeof onBudgetAction>) => {
    onBudgetAction(...args);
    setBudgetMenuOpen(false);
  };

  return (
    <View
      style={{
        flex: 1,
        flexDirection: 'row',
        backgroundColor: monthUtils.isCurrentMonth(month)
          ? theme.budgetCurrentMonth
          : theme.budgetOtherMonth,
        '& .hover-visible': {
          opacity: 0,
          transition: 'opacity .25s',
        },
        '&:hover .hover-visible': {
          opacity: 1,
        },
      }}
    >
      <View
        style={{
          flex: 1,
          flexDirection: 'row',
        }}
        onMouseOverCapture={() => setHover(true)}
        onMouseLeave={() => {
          setHover(false);
        }}
      >
        {!editing && (hover || budgetMenuOpen) ? (
          <View
            style={{
              flexShrink: 1,
              paddingLeft: 3,
              justifyContent: 'center',
              borderTopWidth: 1,
              borderBottomWidth: 1,
              borderColor: theme.tableBorder,
            }}
          >
            <Button
              ref={budgetMenuTriggerRef}
              variant="bare"
              onPress={() => setBudgetMenuOpen(true)}
              style={{
                padding: 3,
              }}
            >
              <SvgCheveronDown
                width={14}
                height={14}
                className="hover-visible"
                style={budgetMenuOpen ? { opacity: 1 } : {}}
              />
            </Button>

            <Popover
              triggerRef={budgetMenuTriggerRef}
              placement="bottom start"
              isOpen={budgetMenuOpen}
              onOpenChange={() => setBudgetMenuOpen(false)}
              style={{ width: 200 }}
            >
              <BudgetMenu
                onCopyLastMonthAverage={() => {
                  onMenuAction(month, 'copy-single-last', {
                    category: category.id,
                  });
                }}
                onSetMonthsAverage={numberOfMonths => {
                  if (
                    numberOfMonths !== 3 &&
                    numberOfMonths !== 6 &&
                    numberOfMonths !== 12
                  ) {
                    return;
                  }

                  onMenuAction(month, `set-single-${numberOfMonths}-avg`, {
                    category: category.id,
                  });
                }}
                onApplyBudgetTemplate={() => {
                  onMenuAction(month, 'apply-single-category-template', {
                    category: category.id,
                  });
                }}
              />
            </Popover>
          </View>
        ) : null}
        <RolloverSheetCell
          name="budget"
          exposed={editing}
          focused={editing}
          width="flex"
          onExpose={() => onEdit(category.id, month)}
          style={{ ...(editing && { zIndex: 100 }), ...styles.tnum }}
          textAlign="right"
          valueStyle={{
            cursor: 'default',
            margin: 1,
            padding: '0 4px',
            borderRadius: 4,
            ':hover': {
              boxShadow: 'inset 0 0 0 1px ' + theme.mobileAccountShadow,
              backgroundColor: theme.tableBackground,
            },
          }}
          valueProps={{
            binding: rolloverBudget.catBudgeted(category.id),
            type: 'financial',
            getValueStyle: makeAmountGrey,
            formatExpr: expr => {
              return integerToCurrency(expr);
            },
            unformatExpr: expr => {
              return amountToInteger(evalArithmetic(expr, 0));
            },
          }}
          inputProps={{
            onBlur: () => {
              onEdit(null);
            },
            style: {
              backgroundColor: theme.tableBackground,
            },
          }}
          onSave={amount => {
            onBudgetAction(month, 'budget-amount', {
              category: category.id,
              amount,
            });
          }}
        />
      </View>
      <Field name="spent" width="flex" style={{ textAlign: 'right' }}>
        <span
          data-testid="category-month-spent"
          onClick={() => onShowActivity(category.id, month)}
        >
          <RolloverCellValue
            binding={rolloverBudget.catSumAmount(category.id)}
            type="financial"
            getStyle={makeAmountGrey}
            style={{
              cursor: 'pointer',
              ':hover': { textDecoration: 'underline' },
            }}
          />
        </span>
      </Field>
      <Field
        name="balance"
        width="flex"
        style={{ paddingRight: styles.monthRightPadding, textAlign: 'right' }}
      >
        <span
          ref={balanceMenuTriggerRef}
          onClick={() => setBalanceMenuOpen(true)}
        >
          <BalanceWithCarryover
            carryover={rolloverBudget.catCarryover(category.id)}
            balance={rolloverBudget.catBalance(category.id)}
            goal={rolloverBudget.catGoal(category.id)}
            budgeted={rolloverBudget.catBudgeted(category.id)}
            longGoal={rolloverBudget.catLongGoal(category.id)}
            style={{
              ':hover': { textDecoration: 'underline' },
            }}
          />
        </span>

        <Popover
          triggerRef={balanceMenuTriggerRef}
          placement="bottom end"
          isOpen={balanceMenuOpen}
          onOpenChange={() => setBalanceMenuOpen(false)}
          style={{ width: 200 }}
        >
          <BalanceMovementMenu
            categoryId={category.id}
            month={month}
            onBudgetAction={onBudgetAction}
            onClose={() => setBalanceMenuOpen(false)}
          />
        </Popover>
      </Field>
    </View>
  );
});

type IncomeGroupMonthProps = {
  month: string;
};
export function IncomeGroupMonth({ month }: IncomeGroupMonthProps) {
  return (
    <View style={{ flex: 1 }}>
      <RolloverSheetCell
        name="received"
        width="flex"
        textAlign="right"
        style={{
          fontWeight: 600,
          paddingRight: styles.monthRightPadding,
          ...styles.tnum,
          backgroundColor: monthUtils.isCurrentMonth(month)
            ? theme.budgetHeaderCurrentMonth
            : theme.budgetHeaderOtherMonth,
        }}
        valueProps={{
          binding: rolloverBudget.groupIncomeReceived,
          type: 'financial',
          privacyFilter: {
            style: {
              paddingRight: styles.monthRightPadding,
            },
          },
        }}
      />
    </View>
  );
}

type IncomeCategoryMonthProps = {
  category: { id: string; name: string };
  isLast: boolean;
  month: string;
  onShowActivity: (id: string, month: string) => void;
};
export function IncomeCategoryMonth({
  category,
  isLast,
  month,
  onShowActivity,
}: IncomeCategoryMonthProps) {
  return (
    <View style={{ flex: 1 }}>
      <Field
        name="received"
        width="flex"
        style={{
          paddingRight: styles.monthRightPadding,
          textAlign: 'right',
          ...(isLast && { borderBottomWidth: 0 }),
          backgroundColor: monthUtils.isCurrentMonth(month)
            ? theme.budgetCurrentMonth
            : theme.budgetOtherMonth,
        }}
      >
        <span onClick={() => onShowActivity(category.id, month)}>
          <RolloverCellValue
            binding={rolloverBudget.catSumAmount(category.id)}
            type="financial"
            style={{
              cursor: 'pointer',
              ':hover': { textDecoration: 'underline' },
            }}
          />
        </span>
      </Field>
    </View>
  );
}

export { BudgetSummary } from './budgetsummary/BudgetSummary';<|MERGE_RESOLUTION|>--- conflicted
+++ resolved
@@ -124,7 +124,6 @@
   const { id } = group;
 
   return (
-<<<<<<< HEAD
     <View
       style={{
         flex: 1,
@@ -134,11 +133,7 @@
           : theme.budgetHeaderOtherMonth,
       }}
     >
-      <SheetCell
-=======
-    <View style={{ flex: 1, flexDirection: 'row' }}>
       <RolloverSheetCell
->>>>>>> 65329398
         name="budgeted"
         width="flex"
         textAlign="right"
