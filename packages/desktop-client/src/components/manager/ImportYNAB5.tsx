--- conflicted
+++ resolved
@@ -82,16 +82,10 @@
             </Paragraph>
             <View>
               <ButtonWithLoading
-<<<<<<< HEAD
-                type="primary"
+                variant="primary"
                 autoFocus
-                loading={importing}
-                onClick={onImport}
-=======
-                variant="primary"
                 isLoading={importing}
                 onPress={onImport}
->>>>>>> cafe480b
               >
                 Select file...
               </ButtonWithLoading>
