--- conflicted
+++ resolved
@@ -97,39 +97,11 @@
     if (!transferError && !categoryError) {
       setLoading(true);
 
-<<<<<<< HEAD
-                <View style={{ marginBottom: 15 }}>
-                  <AccountAutocomplete
-                    includeClosedAccounts={false}
-                    value={transferAccountId}
-                    inputProps={{
-                      placeholder: 'Select account...',
-                      autoFocus: true,
-                      ...(isNarrowWidth && {
-                        value: transferAccount?.name || '',
-                        style: {
-                          ...narrowStyle,
-                        },
-                        onClick: () => {
-                          dispatch(
-                            pushModal('account-autocomplete', {
-                              includeClosedAccounts: false,
-                              onSelect: onSelectAccount,
-                            }),
-                          );
-                        },
-                      }),
-                    }}
-                    onSelect={onSelectAccount}
-                  />
-                </View>
-=======
       dispatch(
         closeAccount(account.id, transferAccountId || null, categoryId || null),
       );
     }
   };
->>>>>>> cafe480b
 
   return (
     <Modal
@@ -179,6 +151,7 @@
                       value={transferAccountId}
                       inputProps={{
                         placeholder: 'Select account...',
+                        autoFocus: true,
                         ...(isNarrowWidth && {
                           value: transferAccount?.name || '',
                           style: {
