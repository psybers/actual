--- conflicted
+++ resolved
@@ -53,31 +53,6 @@
   const isIncome = !!(category || group).is_income;
 
   return (
-<<<<<<< HEAD
-    <Modal title="Confirm Delete" {...modalProps} style={{ flex: 0 }}>
-      {() => (
-        <View style={{ lineHeight: 1.5 }}>
-          {group ? (
-            <Block>
-              Categories in the group <strong>{group.name}</strong> are used by
-              existing transactions
-              {!isIncome &&
-                ' or it has a positive leftover balance currently'}.{' '}
-              <strong>Are you sure you want to delete it?</strong> If so, you
-              must select another category to transfer existing transactions and
-              balance to.
-            </Block>
-          ) : (
-            <Block>
-              <strong>{category.name}</strong> is used by existing transactions
-              {!isIncome &&
-                ' or it has a positive leftover balance currently'}.{' '}
-              <strong>Are you sure you want to delete it?</strong> If so, you
-              must select another category to transfer existing transactions and
-              balance to.
-            </Block>
-          )}
-=======
     <Modal
       name="confirm-category-delete"
       containerProps={{ style: { width: '30vw' } }}
@@ -92,7 +67,7 @@
             {group ? (
               <Block>
                 Categories in the group <strong>{group.name}</strong> are used
-                by existing transaction
+                by existing transactions
                 {!isIncome &&
                   ' or it has a positive leftover balance currently'}
                 . <strong>Are you sure you want to delete it?</strong> If so,
@@ -110,7 +85,6 @@
                 transactions and balance to.
               </Block>
             )}
->>>>>>> cafe480b
 
             {error && renderError(error)}
 
@@ -141,6 +115,7 @@
                           }))
                   }
                   value={transferCategory}
+                  focused={true}
                   inputProps={{
                     placeholder: 'Select category...',
                   }}
@@ -149,28 +124,6 @@
                 />
               </View>
 
-<<<<<<< HEAD
-            <View style={{ flex: 1, marginLeft: 10, marginRight: 30 }}>
-              <CategoryAutocomplete
-                categoryGroups={
-                  group
-                    ? categoryGroups.filter(
-                        g => g.id !== group.id && !!g.is_income === isIncome,
-                      )
-                    : categoryGroups
-                        .filter(g => !!g.is_income === isIncome)
-                        .map(g => ({
-                          ...g,
-                          categories: g.categories.filter(
-                            c => c.id !== category.id,
-                          ),
-                        }))
-                }
-                value={transferCategory}
-                focused={true}
-                inputProps={{
-                  placeholder: 'Select category...',
-=======
               <Button
                 variant="primary"
                 onPress={() => {
@@ -180,7 +133,6 @@
                     onDelete(transferCategory);
                     close();
                   }
->>>>>>> cafe480b
                 }}
               >
                 Delete
