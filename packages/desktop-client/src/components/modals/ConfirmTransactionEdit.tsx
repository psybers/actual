--- conflicted
+++ resolved
@@ -2,14 +2,9 @@
 import React from 'react';
 
 import { Block } from '../common/Block';
-<<<<<<< HEAD
-import { Button } from '../common/Button';
+import { Button } from '../common/Button2';
 import { InitialFocus } from '../common/InitialFocus';
-import { Modal } from '../common/Modal';
-=======
-import { Button } from '../common/Button2';
 import { Modal, ModalCloseButton, ModalHeader } from '../common/Modal2';
->>>>>>> cafe480b
 import { View } from '../common/View';
 
 type ConfirmTransactionEditProps = {
@@ -84,15 +79,6 @@
                   justifyContent: 'flex-end',
                 }}
               >
-<<<<<<< HEAD
-                Cancel
-              </Button>
-              <InitialFocus>
-                <Button
-                  type="primary"
-                  onClick={() => {
-                    modalProps.onClose();
-=======
                 <Button
                   aria-label="Cancel"
                   style={{ marginRight: 10 }}
@@ -103,22 +89,19 @@
                 >
                   Cancel
                 </Button>
-                <Button
-                  aria-label="Confirm"
-                  variant="primary"
-                  onPress={() => {
-                    close();
->>>>>>> cafe480b
-                    onConfirm();
-                  }}
-                >
-                  Confirm
-                </Button>
-<<<<<<< HEAD
-              </InitialFocus>
-=======
+                <InitialFocus>
+                  <Button
+                    aria-label="Confirm"
+                    variant="primary"
+                    onPress={() => {
+                      close();
+                      onConfirm();
+                    }}
+                  >
+                    Confirm
+                  </Button>
+                </InitialFocus>
               </View>
->>>>>>> cafe480b
             </View>
           </View>
         </>
