// @ts-strict-ignore
import React, { useEffect, useRef, useState } from 'react';

import { send } from 'loot-core/src/platform/client/fetch';

import { authorizeBank } from '../../gocardless';
import { useActions } from '../../hooks/useActions';
import { useFeatureFlag } from '../../hooks/useFeatureFlag';
import { useGoCardlessStatus } from '../../hooks/useGoCardlessStatus';
import { useSimpleFinStatus } from '../../hooks/useSimpleFinStatus';
import { type SyncServerStatus } from '../../hooks/useSyncServerStatus';
import { SvgDotsHorizontalTriple } from '../../icons/v1';
import { theme } from '../../style';
<<<<<<< HEAD
import { Button, ButtonWithLoading } from '../common/Button';
import { InitialFocus } from '../common/InitialFocus';
=======
import { Button, ButtonWithLoading } from '../common/Button2';
>>>>>>> cafe480b
import { Link } from '../common/Link';
import { Menu } from '../common/Menu';
import { Modal, ModalCloseButton, ModalHeader } from '../common/Modal2';
import { Paragraph } from '../common/Paragraph';
import { Popover } from '../common/Popover';
import { Text } from '../common/Text';
import { View } from '../common/View';

type CreateAccountProps = {
  syncServerStatus: SyncServerStatus;
  upgradingAccountId?: string;
};

export function CreateAccountModal({
  syncServerStatus,
  upgradingAccountId,
}: CreateAccountProps) {
  const actions = useActions();
  const [isGoCardlessSetupComplete, setIsGoCardlessSetupComplete] =
    useState(null);
  const [isSimpleFinSetupComplete, setIsSimpleFinSetupComplete] =
    useState(null);
  const [menuGoCardlessOpen, setGoCardlessMenuOpen] = useState<boolean>(false);
  const triggerRef = useRef(null);
  const [menuSimplefinOpen, setSimplefinMenuOpen] = useState<boolean>(false);

  const onConnectGoCardless = () => {
    if (!isGoCardlessSetupComplete) {
      onGoCardlessInit();
      return;
    }

    if (upgradingAccountId == null) {
      authorizeBank(actions.pushModal);
    } else {
      authorizeBank(actions.pushModal, {
        upgradingAccountId,
      });
    }
  };

  const onConnectSimpleFin = async () => {
    if (!isSimpleFinSetupComplete) {
      onSimpleFinInit();
      return;
    }

    if (loadingSimpleFinAccounts) {
      return;
    }

    setLoadingSimpleFinAccounts(true);

    try {
      const results = await send('simplefin-accounts');
      if (results.error_code) {
        throw new Error(results.reason);
      }

      const newAccounts = [];

      type NormalizedAccount = {
        account_id: string;
        name: string;
        institution: string;
        orgDomain: string;
        orgId: string;
        balance: number;
      };

      for (const oldAccount of results.accounts) {
        const newAccount: NormalizedAccount = {
          account_id: oldAccount.id,
          name: oldAccount.name,
          institution: oldAccount.org.name,
          orgDomain: oldAccount.org.domain,
          orgId: oldAccount.org.id,
          balance: oldAccount.balance,
        };

        newAccounts.push(newAccount);
      }

      actions.pushModal('select-linked-accounts', {
        accounts: newAccounts,
        syncSource: 'simpleFin',
      });
    } catch (err) {
      console.error(err);
      actions.pushModal('simplefin-init', {
        onSuccess: () => setIsSimpleFinSetupComplete(true),
      });
    }

    setLoadingSimpleFinAccounts(false);
  };

  const onGoCardlessInit = () => {
    actions.pushModal('gocardless-init', {
      onSuccess: () => setIsGoCardlessSetupComplete(true),
    });
  };

  const onSimpleFinInit = () => {
    actions.pushModal('simplefin-init', {
      onSuccess: () => setIsSimpleFinSetupComplete(true),
    });
  };

  const onGoCardlessReset = () => {
    send('secret-set', {
      name: 'gocardless_secretId',
      value: null,
    }).then(() => {
      send('secret-set', {
        name: 'gocardless_secretKey',
        value: null,
      }).then(() => {
        setIsGoCardlessSetupComplete(false);
        setGoCardlessMenuOpen(false);
      });
    });
  };

  const onSimpleFinReset = () => {
    send('secret-set', {
      name: 'simplefin_token',
      value: null,
    }).then(() => {
      send('secret-set', {
        name: 'simplefin_accessKey',
        value: null,
      }).then(() => {
        setIsSimpleFinSetupComplete(false);
        setSimplefinMenuOpen(false);
      });
    });
  };

  const onCreateLocalAccount = () => {
    actions.pushModal('add-local-account');
  };

  const { configuredGoCardless } = useGoCardlessStatus();
  useEffect(() => {
    setIsGoCardlessSetupComplete(configuredGoCardless);
  }, [configuredGoCardless]);

  const { configuredSimpleFin } = useSimpleFinStatus();
  useEffect(() => {
    setIsSimpleFinSetupComplete(configuredSimpleFin);
  }, [configuredSimpleFin]);

  let title = 'Add Account';
  const [loadingSimpleFinAccounts, setLoadingSimpleFinAccounts] =
    useState(false);

  if (upgradingAccountId != null) {
    title = 'Link Account';
  }

  const simpleFinSyncFeatureFlag = useFeatureFlag('simpleFinSync');

  return (
<<<<<<< HEAD
    <Modal title={title} {...modalProps}>
      {() => (
        <View style={{ maxWidth: 500, gap: 30, color: theme.pageText }}>
          {upgradingAccountId == null && (
            <View style={{ gap: 10 }}>
              <InitialFocus>
                <Button
                  type="primary"
                  style={{
                    padding: '10px 0',
                    fontSize: 15,
                    fontWeight: 600,
                  }}
                  onClick={onCreateLocalAccount}
                >
                  Create local account
                </Button>
              </InitialFocus>
              <View style={{ lineHeight: '1.4em', fontSize: 15 }}>
                <Text>
                  <strong>Create a local account</strong> if you want to add
                  transactions manually. You can also{' '}
                  <Link
                    variant="external"
                    to="https://actualbudget.org/docs/transactions/importing"
                    linkColor="muted"
                  >
                    import QIF/OFX/QFX files into a local account
                  </Link>
                  .
                </Text>
              </View>
            </View>
          )}
          <View style={{ gap: 10 }}>
            {syncServerStatus === 'online' ? (
              <>
                <View
=======
    <Modal name="add-account">
      {({ state: { close } }) => (
        <>
          <ModalHeader
            title={title}
            rightContent={<ModalCloseButton onClick={close} />}
          />
          <View style={{ maxWidth: 500, gap: 30, color: theme.pageText }}>
            {upgradingAccountId == null && (
              <View style={{ gap: 10 }}>
                <Button
                  variant="primary"
>>>>>>> cafe480b
                  style={{
                    padding: '10px 0',
                    fontSize: 15,
                    fontWeight: 600,
                  }}
                  onPress={onCreateLocalAccount}
                >
                  Create local account
                </Button>
                <View style={{ lineHeight: '1.4em', fontSize: 15 }}>
                  <Text>
                    <strong>Create a local account</strong> if you want to add
                    transactions manually. You can also{' '}
                    <Link
                      variant="external"
                      to="https://actualbudget.org/docs/transactions/importing"
                      linkColor="muted"
                    >
                      import QIF/OFX/QFX files into a local account
                    </Link>
                    .
                  </Text>
                </View>
              </View>
            )}
            <View style={{ gap: 10 }}>
              {syncServerStatus === 'online' ? (
                <>
                  <View
                    style={{
                      flexDirection: 'row',
                      gap: 10,
                      alignItems: 'center',
                    }}
                  >
                    <ButtonWithLoading
                      isDisabled={syncServerStatus !== 'online'}
                      style={{
                        padding: '10px 0',
                        fontSize: 15,
                        fontWeight: 600,
                        flex: 1,
                      }}
                      onPress={onConnectGoCardless}
                    >
                      {isGoCardlessSetupComplete
                        ? 'Link bank account with GoCardless'
                        : 'Set up GoCardless for bank sync'}
                    </ButtonWithLoading>
                    {isGoCardlessSetupComplete && (
                      <>
                        <Button
                          ref={triggerRef}
                          variant="bare"
                          onPress={() => setGoCardlessMenuOpen(true)}
                          aria-label="GoCardless menu"
                        >
                          <SvgDotsHorizontalTriple
                            width={15}
                            height={15}
                            style={{ transform: 'rotateZ(90deg)' }}
                          />
                        </Button>

                        <Popover
                          triggerRef={triggerRef}
                          isOpen={menuGoCardlessOpen}
                          onOpenChange={() => setGoCardlessMenuOpen(false)}
                        >
                          <Menu
                            onMenuSelect={item => {
                              if (item === 'reconfigure') {
                                onGoCardlessReset();
                              }
                            }}
                            items={[
                              {
                                name: 'reconfigure',
                                text: 'Reset GoCardless credentials',
                              },
                            ]}
                          />
                        </Popover>
                      </>
                    )}
                  </View>
                  <Text style={{ lineHeight: '1.4em', fontSize: 15 }}>
                    <strong>
                      Link a <em>European</em> bank account
                    </strong>{' '}
                    to automatically download transactions. GoCardless provides
                    reliable, up-to-date information from hundreds of banks.
                  </Text>
                  {simpleFinSyncFeatureFlag === true && (
                    <>
                      <View
                        style={{
                          flexDirection: 'row',
                          gap: 10,
                          marginTop: '18px',
                          alignItems: 'center',
                        }}
                      >
                        <ButtonWithLoading
                          isDisabled={syncServerStatus !== 'online'}
                          isLoading={loadingSimpleFinAccounts}
                          style={{
                            padding: '10px 0',
                            fontSize: 15,
                            fontWeight: 600,
                            flex: 1,
                          }}
                          onPress={onConnectSimpleFin}
                        >
                          {isSimpleFinSetupComplete
                            ? 'Link bank account with SimpleFIN'
                            : 'Set up SimpleFIN for bank sync'}
                        </ButtonWithLoading>
                        {isSimpleFinSetupComplete && (
                          <>
                            <Button
                              ref={triggerRef}
                              variant="bare"
                              onPress={() => setSimplefinMenuOpen(true)}
                              aria-label="SimpleFIN menu"
                            >
                              <SvgDotsHorizontalTriple
                                width={15}
                                height={15}
                                style={{ transform: 'rotateZ(90deg)' }}
                              />
                            </Button>
                            <Popover
                              triggerRef={triggerRef}
                              isOpen={menuSimplefinOpen}
                              onOpenChange={() => setSimplefinMenuOpen(false)}
                            >
                              <Menu
                                onMenuSelect={item => {
                                  if (item === 'reconfigure') {
                                    onSimpleFinReset();
                                  }
                                }}
                                items={[
                                  {
                                    name: 'reconfigure',
                                    text: 'Reset SimpleFIN credentials',
                                  },
                                ]}
                              />
                            </Popover>
                          </>
                        )}
                      </View>
                      <Text style={{ lineHeight: '1.4em', fontSize: 15 }}>
                        <strong>
                          Link a <em>North American</em> bank account
                        </strong>{' '}
                        to automatically download transactions. SimpleFIN
                        provides reliable, up-to-date information from hundreds
                        of banks.
                      </Text>
                    </>
                  )}
                </>
              ) : (
                <>
                  <Button
                    isDisabled
                    style={{
                      padding: '10px 0',
                      fontSize: 15,
                      fontWeight: 600,
                    }}
                  >
                    Set up bank sync
                  </Button>
                  <Paragraph style={{ fontSize: 15 }}>
                    Connect to an Actual server to set up{' '}
                    <Link
                      variant="external"
                      to="https://actualbudget.org/docs/advanced/bank-sync"
                      linkColor="muted"
                    >
                      automatic syncing
                    </Link>
                    .
                  </Paragraph>
                </>
              )}
            </View>
          </View>
        </>
      )}
    </Modal>
  );
}<|MERGE_RESOLUTION|>--- conflicted
+++ resolved
@@ -11,12 +11,8 @@
 import { type SyncServerStatus } from '../../hooks/useSyncServerStatus';
 import { SvgDotsHorizontalTriple } from '../../icons/v1';
 import { theme } from '../../style';
-<<<<<<< HEAD
-import { Button, ButtonWithLoading } from '../common/Button';
+import { Button, ButtonWithLoading } from '../common/Button2';
 import { InitialFocus } from '../common/InitialFocus';
-=======
-import { Button, ButtonWithLoading } from '../common/Button2';
->>>>>>> cafe480b
 import { Link } from '../common/Link';
 import { Menu } from '../common/Menu';
 import { Modal, ModalCloseButton, ModalHeader } from '../common/Modal2';
@@ -181,46 +177,6 @@
   const simpleFinSyncFeatureFlag = useFeatureFlag('simpleFinSync');
 
   return (
-<<<<<<< HEAD
-    <Modal title={title} {...modalProps}>
-      {() => (
-        <View style={{ maxWidth: 500, gap: 30, color: theme.pageText }}>
-          {upgradingAccountId == null && (
-            <View style={{ gap: 10 }}>
-              <InitialFocus>
-                <Button
-                  type="primary"
-                  style={{
-                    padding: '10px 0',
-                    fontSize: 15,
-                    fontWeight: 600,
-                  }}
-                  onClick={onCreateLocalAccount}
-                >
-                  Create local account
-                </Button>
-              </InitialFocus>
-              <View style={{ lineHeight: '1.4em', fontSize: 15 }}>
-                <Text>
-                  <strong>Create a local account</strong> if you want to add
-                  transactions manually. You can also{' '}
-                  <Link
-                    variant="external"
-                    to="https://actualbudget.org/docs/transactions/importing"
-                    linkColor="muted"
-                  >
-                    import QIF/OFX/QFX files into a local account
-                  </Link>
-                  .
-                </Text>
-              </View>
-            </View>
-          )}
-          <View style={{ gap: 10 }}>
-            {syncServerStatus === 'online' ? (
-              <>
-                <View
-=======
     <Modal name="add-account">
       {({ state: { close } }) => (
         <>
@@ -231,18 +187,19 @@
           <View style={{ maxWidth: 500, gap: 30, color: theme.pageText }}>
             {upgradingAccountId == null && (
               <View style={{ gap: 10 }}>
-                <Button
-                  variant="primary"
->>>>>>> cafe480b
-                  style={{
-                    padding: '10px 0',
-                    fontSize: 15,
-                    fontWeight: 600,
-                  }}
-                  onPress={onCreateLocalAccount}
-                >
-                  Create local account
-                </Button>
+                <InitialFocus>
+                  <Button
+                    variant="primary"
+                    style={{
+                      padding: '10px 0',
+                      fontSize: 15,
+                      fontWeight: 600,
+                    }}
+                    onPress={onCreateLocalAccount}
+                  >
+                    Create local account
+                  </Button>
+                </InitialFocus>
                 <View style={{ lineHeight: '1.4em', fontSize: 15 }}>
                   <Text>
                     <strong>Create a local account</strong> if you want to add
