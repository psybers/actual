--- conflicted
+++ resolved
@@ -205,12 +205,8 @@
 
         <View style={{ flexDirection: 'row', gap: 10, alignItems: 'center' }}>
           <Button
-<<<<<<< HEAD
-            type="primary"
+            variant="primary"
             autoFocus
-=======
-            variant="primary"
->>>>>>> cafe480b
             style={{
               padding: '10px 0',
               fontSize: 15,
@@ -264,37 +260,6 @@
                         : null}
                 </View>
 
-<<<<<<< HEAD
-              {waiting === 'browser' && (
-                <Link variant="text" onClick={onJump} style={{ marginTop: 10 }}>
-                  (Account linking not opening in a new tab? Click here)
-                </Link>
-              )}
-            </View>
-          ) : success ? (
-            <Button
-              type="primary"
-              autoFocus
-              style={{
-                padding: '10px 0',
-                fontSize: 15,
-                fontWeight: 600,
-                marginTop: 10,
-              }}
-              onClick={onContinue}
-            >
-              Success! Click to continue &rarr;
-            </Button>
-          ) : isConfigured || isGoCardlessSetupComplete ? (
-            renderLinkButton()
-          ) : (
-            <>
-              <Paragraph style={{ color: theme.errorText }}>
-                GoCardless integration has not yet been configured.
-              </Paragraph>
-              <Button type="primary" autoFocus onClick={onGoCardlessInit}>
-                Configure GoCardless integration
-=======
                 {waiting === 'browser' && (
                   <Link
                     variant="text"
@@ -308,6 +273,7 @@
             ) : success ? (
               <Button
                 variant="primary"
+                autoFocus
                 style={{
                   padding: '10px 0',
                   fontSize: 15,
@@ -317,7 +283,6 @@
                 onPress={onContinue}
               >
                 Success! Click to continue &rarr;
->>>>>>> cafe480b
               </Button>
             ) : isConfigured || isGoCardlessSetupComplete ? (
               renderLinkButton()
