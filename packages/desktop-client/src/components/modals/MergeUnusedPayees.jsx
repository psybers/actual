--- conflicted
+++ resolved
@@ -150,13 +150,8 @@
 
             <ModalButtons style={{ marginTop: 20 }} focusButton>
               <Button
-<<<<<<< HEAD
-                type="primary"
+                variant="primary"
                 autoFocus
-                isSubmit={false}
-=======
-                variant="primary"
->>>>>>> cafe480b
                 style={{ marginRight: 10 }}
                 onPress={() => {
                   onMerge();
