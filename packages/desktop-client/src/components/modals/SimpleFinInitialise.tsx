// @ts-strict-ignore
import React, { useState } from 'react';

import { send } from 'loot-core/src/platform/client/fetch';

import { Error } from '../alerts';
import { ButtonWithLoading } from '../common/Button2';
import { Input } from '../common/Input';
import { Link } from '../common/Link';
import {
  Modal,
  ModalButtons,
  ModalCloseButton,
  ModalHeader,
} from '../common/Modal2';
import { Text } from '../common/Text';
import { View } from '../common/View';
import { FormField, FormLabel } from '../forms';

type SimpleFinInitialiseProps = {
  onSuccess: () => void;
};

export const SimpleFinInitialise = ({
  onSuccess,
}: SimpleFinInitialiseProps) => {
  const [token, setToken] = useState('');
  const [isValid, setIsValid] = useState(true);
  const [isLoading, setIsLoading] = useState(false);

  const onSubmit = async (close: () => void) => {
    if (!token) {
      setIsValid(false);
      return;
    }

    setIsLoading(true);

    await send('secret-set', {
      name: 'simplefin_token',
      value: token,
    });

    onSuccess();
    setIsLoading(false);
    close();
  };

  return (
    <Modal name="simplefin-init" containerProps={{ style: { width: 300 } }}>
      {({ state: { close } }) => (
        <>
          <ModalHeader
            title="Set-up SimpleFIN"
            rightContent={<ModalCloseButton onClick={close} />}
          />
          <View style={{ display: 'flex', gap: 10 }}>
            <Text>
              In order to enable bank-sync via SimpleFIN (only for North
              American banks) you will need to create a token. This can be done
              by creating an account with{' '}
              <Link
                variant="external"
                to="https://bridge.simplefin.org/"
                linkColor="purple"
              >
                SimpleFIN
              </Link>
              .
            </Text>

            <FormField>
              <FormLabel title="Token:" htmlFor="token-field" />
              <Input
                id="token-field"
                type="password"
                value={token}
                onChangeValue={value => {
                  setToken(value);
                  setIsValid(true);
                }}
              />
            </FormField>

            {!isValid && <Error>It is required to provide a token.</Error>}
          </View>

<<<<<<< HEAD
      <ModalButtons>
        <ButtonWithLoading
          type="primary"
          autoFocus
          loading={isLoading}
          onClick={onSubmit}
        >
          Save and continue
        </ButtonWithLoading>
      </ModalButtons>
=======
          <ModalButtons>
            <ButtonWithLoading
              variant="primary"
              isLoading={isLoading}
              onPress={() => {
                onSubmit(close);
              }}
            >
              Save and continue
            </ButtonWithLoading>
          </ModalButtons>
        </>
      )}
>>>>>>> cafe480b
    </Modal>
  );
};<|MERGE_RESOLUTION|>--- conflicted
+++ resolved
@@ -85,21 +85,10 @@
             {!isValid && <Error>It is required to provide a token.</Error>}
           </View>
 
-<<<<<<< HEAD
-      <ModalButtons>
-        <ButtonWithLoading
-          type="primary"
-          autoFocus
-          loading={isLoading}
-          onClick={onSubmit}
-        >
-          Save and continue
-        </ButtonWithLoading>
-      </ModalButtons>
-=======
           <ModalButtons>
             <ButtonWithLoading
               variant="primary"
+              autoFocus
               isLoading={isLoading}
               onPress={() => {
                 onSubmit(close);
@@ -110,7 +99,6 @@
           </ModalButtons>
         </>
       )}
->>>>>>> cafe480b
     </Modal>
   );
 };