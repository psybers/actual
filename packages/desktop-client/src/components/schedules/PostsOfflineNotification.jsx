--- conflicted
+++ resolved
@@ -68,13 +68,8 @@
         style={{ marginTop: 20 }}
         spacing={2}
       >
-<<<<<<< HEAD
-        <Button onClick={actions.popModal}>Decide later</Button>
-        <Button type="primary" autoFocus onClick={onPost}>
-=======
         <Button onPress={actions.popModal}>Decide later</Button>
-        <Button variant="primary" onPress={onPost}>
->>>>>>> 58e6c6f2
+        <Button variant="primary" autoFocus onPress={onPost}>
           Post transactions
         </Button>
       </Stack>
