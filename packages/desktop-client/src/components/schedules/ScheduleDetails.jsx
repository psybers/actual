import React, { useEffect, useReducer } from 'react';
import { useDispatch } from 'react-redux';

import { getPayeesById } from 'loot-core/client/reducers/queries';
import { pushModal } from 'loot-core/src/client/actions/modals';
import { runQuery, liveQuery } from 'loot-core/src/client/query-helpers';
import { send, sendCatch } from 'loot-core/src/platform/client/fetch';
import * as monthUtils from 'loot-core/src/shared/months';
import { q } from 'loot-core/src/shared/query';
import { extractScheduleConds } from 'loot-core/src/shared/schedules';

import { useDateFormat } from '../../hooks/useDateFormat';
import { usePayees } from '../../hooks/usePayees';
import { useSelected, SelectedProvider } from '../../hooks/useSelected';
import { theme } from '../../style';
import { AccountAutocomplete } from '../autocomplete/AccountAutocomplete';
import { PayeeAutocomplete } from '../autocomplete/PayeeAutocomplete';
<<<<<<< HEAD
import { Button } from '../common/Button';
import { InitialFocus } from '../common/InitialFocus';
=======
import { Button } from '../common/Button2';
>>>>>>> 58e6c6f2
import { Modal } from '../common/Modal';
import { Stack } from '../common/Stack';
import { Text } from '../common/Text';
import { View } from '../common/View';
import { FormField, FormLabel, Checkbox } from '../forms';
import { OpSelect } from '../modals/EditRule';
import { DateSelect } from '../select/DateSelect';
import { RecurringSchedulePicker } from '../select/RecurringSchedulePicker';
import { SelectedItemsButton } from '../table';
import { SimpleTransactionsTable } from '../transactions/SimpleTransactionsTable';
import { AmountInput, BetweenAmountInput } from '../util/AmountInput';
import { GenericInput } from '../util/GenericInput';

function updateScheduleConditions(schedule, fields) {
  const conds = extractScheduleConds(schedule._conditions);

  const updateCond = (cond, op, field, value) => {
    if (cond) {
      return { ...cond, value };
    }

    if (value != null) {
      return { op, field, value };
    }

    return null;
  };

  // Validate
  if (fields.date == null) {
    return { error: 'Date is required' };
  }

  if (fields.amount == null) {
    return { error: 'A valid amount is required' };
  }

  return {
    conditions: [
      updateCond(conds.payee, 'is', 'payee', fields.payee),
      updateCond(conds.account, 'is', 'account', fields.account),
      updateCond(conds.date, 'isapprox', 'date', fields.date),
      // We don't use `updateCond` for amount because we want to
      // overwrite it completely
      {
        op: fields.amountOp,
        field: 'amount',
        value: fields.amount,
      },
    ].filter(Boolean),
  };
}

export function ScheduleDetails({ modalProps, actions, id, transaction }) {
  const adding = id == null;
  const fromTrans = transaction != null;
  const payees = getPayeesById(usePayees());
  const globalDispatch = useDispatch();
  const dateFormat = useDateFormat() || 'MM/dd/yyyy';

  const [state, dispatch] = useReducer(
    (state, action) => {
      switch (action.type) {
        case 'set-schedule': {
          const schedule = action.schedule;

          // See if there are custom rules
          const conds = extractScheduleConds(schedule._conditions);
          const condsSet = new Set(Object.values(conds));
          const isCustom =
            schedule._conditions.find(c => !condsSet.has(c)) ||
            schedule._actions.find(a => a.op !== 'link-schedule');

          return {
            ...state,
            schedule: action.schedule,
            isCustom,
            fields: {
              payee: schedule._payee,
              account: schedule._account,
              // defalut to a non-zero value so the sign can be changed before the value
              amount: schedule._amount || -1000,
              amountOp: schedule._amountOp || 'isapprox',
              date: schedule._date,
              posts_transaction: action.schedule.posts_transaction,
              name: schedule.name,
            },
          };
        }
        case 'set-field':
          if (!(action.field in state.fields)) {
            throw new Error('Unknown field: ' + action.field);
          }

          const fields = { [action.field]: action.value };

          // If we are changing the amount operator either to or
          // away from the `isbetween` operator, the amount value is
          // different and we need to convert it
          if (
            action.field === 'amountOp' &&
            action.value !== state.fields.amountOp
          ) {
            if (action.value === 'isbetween') {
              // We need a range if switching to `isbetween`. The
              // amount field should be a number since we are
              // switching away from the other ops, but check just in
              // case
              fields.amount =
                typeof state.fields.amount === 'number'
                  ? { num1: state.fields.amount, num2: state.fields.amount }
                  : { num1: 0, num2: 0 };
            } else if (state.fields.amountOp === 'isbetween') {
              // We need just a number if switching away from
              // `isbetween`. The amount field should be a range, but
              // also check just in case. We grab just the first
              // number and use it
              fields.amount =
                typeof state.fields.amount === 'number'
                  ? state.fields.amount
                  : state.fields.amount.num1;
            }
          }

          return {
            ...state,
            fields: { ...state.fields, ...fields },
          };
        case 'set-transactions':
          if (fromTrans && action.transactions) {
            action.transactions.sort(a => {
              return transaction.id === a.id ? -1 : 1;
            });
          }
          return { ...state, transactions: action.transactions };
        case 'set-repeats':
          return {
            ...state,
            fields: {
              ...state.fields,
              date: action.repeats
                ? {
                    frequency: 'monthly',
                    start: monthUtils.currentDay(),
                    patterns: [],
                  }
                : monthUtils.currentDay(),
            },
          };
        case 'set-upcoming-dates':
          return {
            ...state,
            upcomingDates: action.dates,
          };

        case 'form-error':
          return { ...state, error: action.error };

        case 'switch-transactions':
          return { ...state, transactionsMode: action.mode };

        default:
          throw new Error('Unknown action: ' + action.type);
      }
    },
    {
      schedule: null,
      upcomingDates: null,
      error: null,
      fields: {
        payee: null,
        account: null,
        amount: null,
        amountOp: null,
        date: null,
        posts_transaction: false,
        name: null,
      },
      transactions: [],
      transactionsMode: adding ? 'matched' : 'linked',
    },
  );

  async function loadSchedule() {
    const { data } = await runQuery(q('schedules').filter({ id }).select('*'));
    return data[0];
  }

  useEffect(() => {
    async function run() {
      if (adding) {
        const date = {
          start: monthUtils.currentDay(),
          frequency: 'monthly',
          patterns: [],
          skipWeekend: false,
          weekendSolveMode: 'after',
          endMode: 'never',
          endOccurrences: '1',
          endDate: monthUtils.currentDay(),
        };

        const schedule = fromTrans
          ? {
              posts_transaction: false,
              _conditions: [{ op: 'isapprox', field: 'date', value: date }],
              _actions: [],
              _account: transaction.account,
              _amount: transaction.amount,
              _amountOp: 'is',
              name: transaction.payee ? payees[transaction.payee].name : '',
              _payee: transaction.payee ? transaction.payee : '',
              _date: {
                ...date,
                frequency: 'monthly',
                start: transaction.date,
                patterns: [],
              },
            }
          : {
              posts_transaction: false,
              _date: date,
              _conditions: [{ op: 'isapprox', field: 'date', value: date }],
              _actions: [],
            };

        dispatch({ type: 'set-schedule', schedule });
      } else {
        const schedule = await loadSchedule();

        if (schedule && state.schedule == null) {
          dispatch({ type: 'set-schedule', schedule });
        }
      }
    }

    run();
  }, []);

  useEffect(() => {
    async function run() {
      const date = state.fields.date;

      if (date == null) {
        dispatch({ type: 'set-upcoming-dates', dates: null });
      } else {
        if (date.frequency) {
          const { data } = await sendCatch('schedule/get-upcoming-dates', {
            config: date,
            count: 3,
          });
          dispatch({ type: 'set-upcoming-dates', dates: data });
        } else {
          const today = monthUtils.currentDay();
          if (date === today || monthUtils.isAfter(date, today)) {
            dispatch({ type: 'set-upcoming-dates', dates: [date] });
          } else {
            dispatch({ type: 'set-upcoming-dates', dates: null });
          }
        }
      }
    }
    run();
  }, [state.fields.date]);

  useEffect(() => {
    if (
      state.schedule &&
      state.schedule.id &&
      state.transactionsMode === 'linked'
    ) {
      const live = liveQuery(
        q('transactions')
          .filter({ schedule: state.schedule.id })
          .select('*')
          .options({ splits: 'all' }),
        data => dispatch({ type: 'set-transactions', transactions: data }),
      );
      return live.unsubscribe;
    }
  }, [state.schedule, state.transactionsMode]);

  useEffect(() => {
    let current = true;
    let unsubscribe;

    if (state.schedule && state.transactionsMode === 'matched') {
      const { error, conditions: originalConditions } =
        updateScheduleConditions(state.schedule, state.fields);

      if (error) {
        dispatch({ type: 'form-error', error });
        return;
      }

      // *Extremely* gross hack because the rules are not mapped to
      // public names automatically. We really should be doing that
      // at the database layer
      const conditions = originalConditions.map(cond => {
        if (cond.field === 'description') {
          return { ...cond, field: 'payee' };
        } else if (cond.field === 'acct') {
          return { ...cond, field: 'account' };
        }
        return cond;
      });

      send('make-filters-from-conditions', {
        conditions,
      }).then(({ filters }) => {
        if (current) {
          const live = liveQuery(
            q('transactions')
              .filter({ $and: filters })
              .select('*')
              .options({ splits: 'all' }),
            data => dispatch({ type: 'set-transactions', transactions: data }),
          );
          unsubscribe = live.unsubscribe;
        }
      });
    }

    return () => {
      current = false;
      if (unsubscribe) {
        unsubscribe();
      }
    };
  }, [state.schedule, state.transactionsMode, state.fields]);

  const selectedInst = useSelected(
    'transactions',
    state.transactions,
    transaction ? [transaction.id] : [],
  );

  async function onSave() {
    dispatch({ type: 'form-error', error: null });
    if (state.fields.name) {
      const { data: sameName } = await runQuery(
        q('schedules').filter({ name: state.fields.name }).select('id'),
      );
      if (sameName.length > 0 && sameName[0].id !== state.schedule.id) {
        dispatch({
          type: 'form-error',
          error: 'There is already a schedule with this name',
        });
        return;
      }
    }

    const { error, conditions } = updateScheduleConditions(
      state.schedule,
      state.fields,
    );

    if (error) {
      dispatch({ type: 'form-error', error });
      return;
    }

    const res = await sendCatch(
      adding ? 'schedule/create' : 'schedule/update',
      {
        schedule: {
          id: state.schedule.id,
          posts_transaction: state.fields.posts_transaction,
          name: state.fields.name,
        },
        conditions,
      },
    );

    if (res.error) {
      dispatch({
        type: 'form-error',
        error:
          'An error occurred while saving. Please visit https://actualbudget.org/contact/ for support.',
      });
    } else {
      if (adding) {
        await onLinkTransactions([...selectedInst.items], res.data);
      }
      actions.popModal();
    }
  }

  async function onEditRule(ruleId) {
    const rule = await send('rule-get', { id: ruleId || state.schedule.rule });

    globalDispatch(
      pushModal('edit-rule', {
        rule,
        onSave: async () => {
          const schedule = await loadSchedule();
          dispatch({ type: 'set-schedule', schedule });
        },
      }),
    );
  }

  async function onLinkTransactions(ids, scheduleId) {
    await send('transactions-batch-update', {
      updated: ids.map(id => ({
        id,
        schedule: scheduleId || state.schedule.id,
      })),
    });
    selectedInst.dispatch({ type: 'select-none' });
  }

  async function onUnlinkTransactions(ids) {
    await send('transactions-batch-update', {
      updated: ids.map(id => ({ id, schedule: null })),
    });
    selectedInst.dispatch({ type: 'select-none' });
  }

  if (state.schedule == null) {
    return null;
  }

  function onSwitchTransactions(mode) {
    dispatch({ type: 'switch-transactions', mode });
    selectedInst.dispatch({ type: 'select-none' });
  }

  const payee = payees ? payees[state.fields.payee] : null;
  // This is derived from the date
  const repeats = state.fields.date ? !!state.fields.date.frequency : false;
  return (
    <Modal
      title={payee ? `Schedule: ${payee.name}` : 'Schedule'}
      size="medium"
      {...modalProps}
    >
      <Stack direction="row" style={{ marginTop: 10 }}>
        <FormField style={{ flex: 1 }}>
          <FormLabel title="Schedule Name" htmlFor="name-field" />
          <InitialFocus>
            <GenericInput
              field="string"
              type="string"
              value={state.fields.name}
              multi={false}
              onChange={e => {
                dispatch({ type: 'set-field', field: 'name', value: e });
              }}
            />
          </InitialFocus>
        </FormField>
      </Stack>
      <Stack direction="row" style={{ marginTop: 20 }}>
        <FormField style={{ flex: 1 }}>
          <FormLabel title="Payee" id="payee-label" htmlFor="payee-field" />
          <PayeeAutocomplete
            value={state.fields.payee}
            labelProps={{ id: 'payee-label' }}
            inputProps={{ id: 'payee-field', placeholder: '(none)' }}
            onSelect={id =>
              dispatch({ type: 'set-field', field: 'payee', value: id })
            }
          />
        </FormField>

        <FormField style={{ flex: 1 }}>
          <FormLabel
            title="Account"
            id="account-label"
            htmlFor="account-field"
          />
          <AccountAutocomplete
            includeClosedAccounts={false}
            value={state.fields.account}
            labelProps={{ id: 'account-label' }}
            inputProps={{ id: 'account-field', placeholder: '(none)' }}
            onSelect={id =>
              dispatch({ type: 'set-field', field: 'account', value: id })
            }
          />
        </FormField>

        <FormField style={{ flex: 1 }}>
          <Stack direction="row" align="center" style={{ marginBottom: 3 }}>
            <FormLabel
              title="Amount"
              htmlFor="amount-field"
              style={{ margin: 0, flex: 1 }}
            />
            <OpSelect
              ops={['isapprox', 'is', 'isbetween']}
              value={state.fields.amountOp}
              formatOp={op => {
                switch (op) {
                  case 'is':
                    return 'is exactly';
                  case 'isapprox':
                    return 'is approximately';
                  case 'isbetween':
                    return 'is between';
                  default:
                    throw new Error('Invalid op for select: ' + op);
                }
              }}
              style={{
                padding: '0 10px',
                color: theme.pageTextLight,
                fontSize: 12,
              }}
              onChange={(_, op) =>
                dispatch({ type: 'set-field', field: 'amountOp', value: op })
              }
            />
          </Stack>
          {state.fields.amountOp === 'isbetween' ? (
            <BetweenAmountInput
              defaultValue={state.fields.amount}
              onChange={value =>
                dispatch({
                  type: 'set-field',
                  field: 'amount',
                  value,
                })
              }
            />
          ) : (
            <AmountInput
              id="amount-field"
              value={state.fields.amount}
              onUpdate={value =>
                dispatch({
                  type: 'set-field',
                  field: 'amount',
                  value,
                })
              }
            />
          )}
        </FormField>
      </Stack>

      <View style={{ marginTop: 20 }}>
        <FormLabel title="Date" />
      </View>

      <Stack direction="row" align="flex-start" justify="space-between">
        <View style={{ width: '13.44rem' }}>
          {repeats ? (
            <RecurringSchedulePicker
              value={state.fields.date}
              onChange={value =>
                dispatch({ type: 'set-field', field: 'date', value })
              }
            />
          ) : (
            <DateSelect
              value={state.fields.date}
              onSelect={date =>
                dispatch({ type: 'set-field', field: 'date', value: date })
              }
              dateFormat={dateFormat}
            />
          )}

          {state.upcomingDates && (
            <View style={{ fontSize: 13, marginTop: 20 }}>
              <Text style={{ color: theme.pageTextLight, fontWeight: 600 }}>
                Upcoming dates
              </Text>
              <Stack
                direction="column"
                spacing={1}
                style={{ marginTop: 10, color: theme.pageTextLight }}
              >
                {state.upcomingDates.map(date => (
                  <View key={date}>
                    {monthUtils.format(date, `${dateFormat} EEEE`)}
                  </View>
                ))}
              </Stack>
            </View>
          )}
        </View>

        <View
          style={{
            marginTop: 5,
            flexDirection: 'row',
            alignItems: 'center',
            userSelect: 'none',
          }}
        >
          <Checkbox
            id="form_repeats"
            checked={repeats}
            onChange={e => {
              dispatch({ type: 'set-repeats', repeats: e.target.checked });
            }}
          />
          <label htmlFor="form_repeats" style={{ userSelect: 'none' }}>
            Repeats
          </label>
        </View>

        <Stack align="flex-end">
          <View
            style={{
              marginTop: 5,
              flexDirection: 'row',
              alignItems: 'center',
              userSelect: 'none',
              justifyContent: 'flex-end',
            }}
          >
            <Checkbox
              id="form_posts_transaction"
              checked={state.fields.posts_transaction}
              onChange={e => {
                dispatch({
                  type: 'set-field',
                  field: 'posts_transaction',
                  value: e.target.checked,
                });
              }}
            />
            <label
              htmlFor="form_posts_transaction"
              style={{ userSelect: 'none' }}
            >
              Automatically add transaction
            </label>
          </View>

          <Text
            style={{
              width: 350,
              textAlign: 'right',
              color: theme.pageTextLight,
              marginTop: 10,
              fontSize: 13,
              lineHeight: '1.4em',
            }}
          >
            If checked, the schedule will automatically create transactions for
            you in the specified account
          </Text>

          {!adding && state.schedule.rule && (
            <Stack direction="row" align="center" style={{ marginTop: 20 }}>
              {state.isCustom && (
                <Text
                  style={{
                    color: theme.pageTextLight,
                    fontSize: 13,
                    textAlign: 'right',
                    width: 350,
                  }}
                >
                  This schedule has custom conditions and actions
                </Text>
              )}
              <Button onPress={() => onEditRule()} isDisabled={adding}>
                Edit as rule
              </Button>
            </Stack>
          )}
        </Stack>
      </Stack>

      <View style={{ marginTop: 30, flex: 1 }}>
        <SelectedProvider instance={selectedInst}>
          {adding ? (
            <View style={{ flexDirection: 'row', padding: '5px 0' }}>
              <Text style={{ color: theme.pageTextLight }}>
                These transactions match this schedule:
              </Text>
              <View style={{ flex: 1 }} />
              <Text style={{ color: theme.pageTextLight }}>
                Select transactions to link on save
              </Text>
            </View>
          ) : (
            <View style={{ flexDirection: 'row', alignItems: 'center' }}>
              <Button
                variant="bare"
                style={{
                  color:
                    state.transactionsMode === 'linked'
                      ? theme.pageTextLink
                      : theme.pageTextSubdued,
                  marginRight: 10,
                  fontSize: 14,
                }}
                onPress={() => onSwitchTransactions('linked')}
              >
                Linked transactions
              </Button>{' '}
              <Button
                variant="bare"
                style={{
                  color:
                    state.transactionsMode === 'matched'
                      ? theme.pageTextLink
                      : theme.pageTextSubdued,
                  fontSize: 14,
                }}
                onPress={() => onSwitchTransactions('matched')}
              >
                Find matching transactions
              </Button>
              <View style={{ flex: 1 }} />
              <SelectedItemsButton
                name="transactions"
                items={
                  state.transactionsMode === 'linked'
                    ? [{ name: 'unlink', text: 'Unlink from schedule' }]
                    : [{ name: 'link', text: 'Link to schedule' }]
                }
                onSelect={(name, ids) => {
                  switch (name) {
                    case 'link':
                      onLinkTransactions(ids);
                      break;
                    case 'unlink':
                      onUnlinkTransactions(ids);
                      break;
                    default:
                  }
                }}
              />
            </View>
          )}

          <SimpleTransactionsTable
            renderEmpty={
              <NoTransactionsMessage
                error={state.error}
                transactionsMode={state.transactionsMode}
              />
            }
            transactions={state.transactions}
            fields={['date', 'payee', 'amount']}
            style={{
              border: '1px solid ' + theme.tableBorder,
              borderRadius: 4,
              overflow: 'hidden',
              marginTop: 5,
              maxHeight: 200,
            }}
          />
        </SelectedProvider>
      </View>

      <Stack
        direction="row"
        justify="flex-end"
        align="center"
        style={{ marginTop: 20 }}
      >
        {state.error && (
          <Text style={{ color: theme.errorText }}>{state.error}</Text>
        )}
        <Button style={{ marginRight: 10 }} onPress={actions.popModal}>
          Cancel
        </Button>
        <Button variant="primary" onPress={onSave}>
          {adding ? 'Add' : 'Save'}
        </Button>
      </Stack>
    </Modal>
  );
}

function NoTransactionsMessage(props) {
  return (
    <View
      style={{
        padding: 20,
        color: theme.pageTextLight,
        textAlign: 'center',
      }}
    >
      {props.error ? (
        <Text style={{ color: theme.errorText }}>
          Could not search: {props.error}
        </Text>
      ) : props.transactionsMode === 'matched' ? (
        'No matching transactions'
      ) : (
        'No linked transactions'
      )}
    </View>
  );
}<|MERGE_RESOLUTION|>--- conflicted
+++ resolved
@@ -15,12 +15,8 @@
 import { theme } from '../../style';
 import { AccountAutocomplete } from '../autocomplete/AccountAutocomplete';
 import { PayeeAutocomplete } from '../autocomplete/PayeeAutocomplete';
-<<<<<<< HEAD
-import { Button } from '../common/Button';
+import { Button } from '../common/Button2';
 import { InitialFocus } from '../common/InitialFocus';
-=======
-import { Button } from '../common/Button2';
->>>>>>> 58e6c6f2
 import { Modal } from '../common/Modal';
 import { Stack } from '../common/Stack';
 import { Text } from '../common/Text';
