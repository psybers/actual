--- conflicted
+++ resolved
@@ -16,12 +16,8 @@
 import { AccountAutocomplete } from '../autocomplete/AccountAutocomplete';
 import { PayeeAutocomplete } from '../autocomplete/PayeeAutocomplete';
 import { Button } from '../common/Button2';
-<<<<<<< HEAD
 import { InitialFocus } from '../common/InitialFocus';
-import { Modal } from '../common/Modal';
-=======
 import { Modal, ModalCloseButton, ModalHeader } from '../common/Modal2';
->>>>>>> cafe480b
 import { Stack } from '../common/Stack';
 import { Text } from '../common/Text';
 import { View } from '../common/View';
@@ -455,67 +451,27 @@
   // This is derived from the date
   const repeats = state.fields.date ? !!state.fields.date.frequency : false;
   return (
-<<<<<<< HEAD
-    <Modal
-      title={payee ? `Schedule: ${payee.name}` : 'Schedule'}
-      size="medium"
-      {...modalProps}
-    >
-      <Stack direction="row" style={{ marginTop: 10 }}>
-        <FormField style={{ flex: 1 }}>
-          <FormLabel title="Schedule Name" htmlFor="name-field" />
-          <InitialFocus>
-            <GenericInput
-              field="string"
-              type="string"
-              value={state.fields.name}
-              multi={false}
-              onChange={e => {
-                dispatch({ type: 'set-field', field: 'name', value: e });
-              }}
-            />
-          </InitialFocus>
-        </FormField>
-      </Stack>
-      <Stack direction="row" style={{ marginTop: 20 }}>
-        <FormField style={{ flex: 1 }}>
-          <FormLabel title="Payee" id="payee-label" htmlFor="payee-field" />
-          <PayeeAutocomplete
-            value={state.fields.payee}
-            labelProps={{ id: 'payee-label' }}
-            inputProps={{ id: 'payee-field', placeholder: '(none)' }}
-            onSelect={id =>
-              dispatch({ type: 'set-field', field: 'payee', value: id })
-            }
-          />
-        </FormField>
-
-        <FormField style={{ flex: 1 }}>
-          <FormLabel
-            title="Account"
-            id="account-label"
-            htmlFor="account-field"
-=======
     <Modal name="schedule-edit">
       {({ state: { close } }) => (
         <>
           <ModalHeader
             title={payee ? `Schedule: ${payee.name}` : 'Schedule'}
             rightContent={<ModalCloseButton onClick={close} />}
->>>>>>> cafe480b
           />
           <Stack direction="row" style={{ marginTop: 10 }}>
             <FormField style={{ flex: 1 }}>
               <FormLabel title="Schedule Name" htmlFor="name-field" />
-              <GenericInput
-                field="string"
-                type="string"
-                value={state.fields.name}
-                multi={false}
-                onChange={e => {
-                  dispatch({ type: 'set-field', field: 'name', value: e });
-                }}
-              />
+              <InitialFocus>
+                <GenericInput
+                  field="string"
+                  type="string"
+                  value={state.fields.name}
+                  multi={false}
+                  onChange={e => {
+                    dispatch({ type: 'set-field', field: 'name', value: e });
+                  }}
+                />
+              </InitialFocus>
             </FormField>
           </Stack>
           <Stack direction="row" style={{ marginTop: 20 }}>
