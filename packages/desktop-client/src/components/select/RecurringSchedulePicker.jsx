import React, { useEffect, useReducer, useRef, useState } from 'react';

import { sendCatch } from 'loot-core/src/platform/client/fetch';
import * as monthUtils from 'loot-core/src/shared/months';
import { getRecurringDescription } from 'loot-core/src/shared/schedules';

import { useDateFormat } from '../../hooks/useDateFormat';
import { SvgAdd, SvgSubtract } from '../../icons/v0';
import { theme } from '../../style';
<<<<<<< HEAD
import { Button } from '../common/Button';
import { InitialFocus } from '../common/InitialFocus';
=======
import { Button } from '../common/Button2';
>>>>>>> 798aee78
import { Input } from '../common/Input';
import { Menu } from '../common/Menu';
import { Popover } from '../common/Popover';
import { Select } from '../common/Select';
import { Stack } from '../common/Stack';
import { Text } from '../common/Text';
import { View } from '../common/View';
import { Checkbox } from '../forms';

import { DateSelect } from './DateSelect';

// ex: There is no 6th Friday of the Month
const MAX_DAY_OF_WEEK_INTERVAL = 5;

const FREQUENCY_OPTIONS = [
  { id: 'daily', name: 'Days' },
  { id: 'weekly', name: 'Weeks' },
  { id: 'monthly', name: 'Months' },
  { id: 'yearly', name: 'Years' },
];

const DAY_OF_MONTH_OPTIONS = [...Array(31).keys()].map(day => day + 1);

const DAY_OF_WEEK_OPTIONS = [
  { id: 'SU', name: 'Sunday' },
  { id: 'MO', name: 'Monday' },
  { id: 'TU', name: 'Tuesday' },
  { id: 'WE', name: 'Wednesday' },
  { id: 'TH', name: 'Thursday' },
  { id: 'FR', name: 'Friday' },
  { id: 'SA', name: 'Saturday' },
];

function parsePatternValue(value) {
  if (value === 'last') {
    return -1;
  }
  return Number(value);
}

function parseConfig(config) {
  return {
    start: monthUtils.currentDay(),
    interval: 1,
    frequency: 'monthly',
    patterns: [createMonthlyRecurrence(monthUtils.currentDay())],
    skipWeekend: false,
    weekendSolveMode: 'before',
    endMode: 'never',
    endOccurrences: '1',
    endDate: monthUtils.currentDay(),
    ...config,
  };
}

function unparseConfig(parsed) {
  return {
    ...parsed,
    interval: validInterval(parsed.interval),
    endOccurrences: validInterval(parsed.endOccurrences),
  };
}

function createMonthlyRecurrence(startDate) {
  return {
    value: parseInt(monthUtils.format(startDate, 'd')),
    type: 'day',
  };
}

function boundedRecurrence({ field, value, recurrence }) {
  if (
    (field === 'value' &&
      recurrence.type !== 'day' &&
      value > MAX_DAY_OF_WEEK_INTERVAL) ||
    (field === 'type' &&
      value !== 'day' &&
      recurrence.value > MAX_DAY_OF_WEEK_INTERVAL)
  ) {
    return { [field]: value, value: MAX_DAY_OF_WEEK_INTERVAL };
  }
  return { [field]: value };
}

function reducer(state, action) {
  switch (action.type) {
    case 'replace-config':
      return { ...state, config: action.config };
    case 'change-field':
      return {
        ...state,
        config: {
          ...state.config,
          [action.field]: action.value,
          patterns:
            state.config.frequency !== 'monthly' ? [] : state.config.patterns,
        },
      };
    case 'update-recurrence':
      return {
        ...state,
        config: {
          ...state.config,
          patterns: state.config.patterns.map(p =>
            p === action.recurrence
              ? { ...action.recurrence, ...boundedRecurrence(action) }
              : p,
          ),
        },
      };
    case 'add-recurrence':
      return {
        ...state,
        config: {
          ...state.config,
          patterns: [
            ...(state.config.patterns || []),
            createMonthlyRecurrence(state.config.start),
          ],
        },
      };
    case 'remove-recurrence':
      return {
        ...state,
        config: {
          ...state.config,
          patterns: state.config.patterns.filter(p => p !== action.recurrence),
        },
      };
    case 'set-skip-weekend':
      return {
        ...state,
        config: {
          ...state.config,
          skipWeekend: action.skipWeekend,
        },
      };
    case 'set-weekend-solve':
      return {
        ...state,
        config: {
          ...state.config,
          weekendSolveMode: action.value,
        },
      };
    default:
      return state;
  }
}

function SchedulePreview({ previewDates }) {
  const dateFormat = (useDateFormat() || 'MM/dd/yyyy')
    .replace('MM', 'M')
    .replace('dd', 'd');

  if (!previewDates) {
    return null;
  }

  let content = null;
  if (typeof previewDates === 'string') {
    content = <Text>{previewDates}</Text>;
  } else {
    content = (
      <View>
        <Text style={{ fontWeight: 600 }}>Upcoming dates</Text>
        <Stack direction="row" spacing={4} style={{ marginTop: 10 }}>
          {previewDates.map((d, idx) => (
            <View key={idx}>
              <Text>{monthUtils.format(d, dateFormat)}</Text>
              <Text>{monthUtils.format(d, 'EEEE')}</Text>
            </View>
          ))}
        </Stack>
      </View>
    );
  }

  return (
    <Stack
      direction="column"
      spacing={1}
      style={{ marginTop: 15, color: theme.tableText }}
    >
      {content}
    </Stack>
  );
}

function validInterval(interval) {
  const intInterval = parseInt(interval);
  return Number.isInteger(intInterval) && intInterval > 0 ? intInterval : 1;
}

function MonthlyPatterns({ config, dispatch }) {
  const updateRecurrence = (recurrence, field, value) =>
    dispatch({ type: 'update-recurrence', recurrence, field, value });

  return (
    <Stack spacing={2} style={{ marginTop: 10 }}>
      {config.patterns.map((recurrence, idx) => (
        <View
          key={idx}
          style={{
            display: 'flex',
            flexDirection: 'row',
          }}
        >
          <Select
            options={[
              [-1, 'Last'],
              Menu.line,
              ...DAY_OF_MONTH_OPTIONS.map(opt => [opt, opt]),
            ]}
            value={recurrence.value}
            onChange={value =>
              updateRecurrence(recurrence, 'value', parsePatternValue(value))
            }
            disabledKeys={['-']}
            buttonStyle={{ flex: 1, marginRight: 10 }}
          />
          <Select
            options={[
              ['day', 'Day'],
              Menu.line,
              ...DAY_OF_WEEK_OPTIONS.map(opt => [opt.id, opt.name]),
            ]}
            value={recurrence.type}
            onChange={value => updateRecurrence(recurrence, 'type', value)}
            disabledKeys={['-']}
            buttonStyle={{ flex: 1, marginRight: 10 }}
          />
          <Button
            variant="bare"
            aria-label="Remove recurrence"
            style={{ padding: 7 }}
            onPress={() =>
              dispatch({
                type: 'remove-recurrence',
                recurrence,
              })
            }
          >
            <SvgSubtract style={{ width: 8, height: 8 }} />
          </Button>
          <Button
            variant="bare"
            aria-label="Add recurrence"
            style={{ padding: 7, marginLeft: 5 }}
            onPress={() => dispatch({ type: 'add-recurrence' })}
          >
            <SvgAdd style={{ width: 10, height: 10 }} />
          </Button>
        </View>
      ))}
    </Stack>
  );
}

function RecurringScheduleTooltip({ config: currentConfig, onClose, onSave }) {
  const [previewDates, setPreviewDates] = useState(null);

  const [state, dispatch] = useReducer(reducer, {
    config: parseConfig(currentConfig),
  });

  const skipWeekend = state.config.hasOwnProperty('skipWeekend')
    ? state.config.skipWeekend
    : false;
  const dateFormat = useDateFormat() || 'MM/dd/yyyy';

  useEffect(() => {
    dispatch({
      type: 'replace-config',
      config: parseConfig(currentConfig),
    });
  }, [currentConfig]);

  const { config } = state;

  const updateField = (field, value) =>
    dispatch({ type: 'change-field', field, value });

  useEffect(() => {
    async function run() {
      const { data, error } = await sendCatch('schedule/get-upcoming-dates', {
        config: unparseConfig(config),
        count: 4,
      });
      setPreviewDates(error ? 'Invalid rule' : data);
    }
    run();
  }, [config]);

  if (previewDates == null) {
    return null;
  }

  return (
    <>
      <div style={{ display: 'flex', alignItems: 'center', gap: 5 }}>
        <label htmlFor="start">From</label>
        <InitialFocus>
          <DateSelect
            id="start"
            inputProps={{ placeholder: 'Start Date' }}
            value={config.start}
            onSelect={value => updateField('start', value)}
            containerProps={{ style: { width: 100 } }}
            dateFormat={dateFormat}
          />
        </InitialFocus>
        <Select
          id="repeat_end_dropdown"
          options={[
            ['never', 'indefinitely'],
            ['after_n_occurrences', 'for'],
            ['on_date', 'until'],
          ]}
          value={config.endMode}
          onChange={value => updateField('endMode', value)}
        />
        {config.endMode === 'after_n_occurrences' && (
          <>
            <Input
              id="end_occurrences"
              style={{ width: 40 }}
              type="number"
              min={1}
              onChange={e => updateField('endOccurrences', e.target.value)}
              defaultValue={config.endOccurrences || 1}
            />
            <Text>occurrence{config.endOccurrences === '1' ? '' : 's'}</Text>
          </>
        )}
        {config.endMode === 'on_date' && (
          <DateSelect
            id="end_date"
            inputProps={{ placeholder: 'End Date' }}
            value={config.endDate}
            onSelect={value => updateField('endDate', value)}
            containerProps={{ style: { width: 100 } }}
            dateFormat={dateFormat}
          />
        )}
      </div>
      <Stack
        direction="row"
        align="center"
        justify="flex-start"
        style={{ marginTop: 10 }}
        spacing={1}
      >
        <Text style={{ whiteSpace: 'nowrap' }}>Repeat every</Text>
        <Input
          id="interval"
          style={{ width: 40 }}
          type="number"
          min={1}
          onChange={e => updateField('interval', e.target.value)}
          defaultValue={config.interval || 1}
        />
        <Select
          options={FREQUENCY_OPTIONS.map(opt => [opt.id, opt.name])}
          value={config.frequency}
          onChange={value => updateField('frequency', value)}
          buttonStyle={{ marginRight: 5 }}
        />
        {config.frequency === 'monthly' &&
        (config.patterns == null || config.patterns.length === 0) ? (
          <Button
            style={{
              backgroundColor: theme.tableBackground,
              ':hover': { backgroundColor: theme.tableBackground },
            }}
            onPress={() => dispatch({ type: 'add-recurrence' })}
          >
            Add specific days
          </Button>
        ) : null}
      </Stack>
      {config.frequency === 'monthly' &&
        config.patterns &&
        config.patterns.length > 0 && (
          <MonthlyPatterns config={config} dispatch={dispatch} />
        )}
      <Stack direction="column" style={{ marginTop: 5 }}>
        <View
          style={{
            marginTop: 5,
            flex: 1,
            flexDirection: 'row',
            alignItems: 'center',
            userSelect: 'none',
          }}
        >
          <Checkbox
            id="form_skipwe"
            checked={skipWeekend}
            onChange={e => {
              dispatch({
                type: 'set-skip-weekend',
                skipWeekend: e.target.checked,
              });
            }}
          />
          <label
            htmlFor="form_skipwe"
            style={{
              userSelect: 'none',
              marginRight: 5,
            }}
          >
            Move schedule{' '}
          </label>
          <Select
            id="solve_dropdown"
            options={[
              ['before', 'before'],
              ['after', 'after'],
            ]}
            value={state.config.weekendSolveMode}
            onChange={value => dispatch({ type: 'set-weekend-solve', value })}
            disabled={!skipWeekend}
          />
          <label
            htmlFor="solve_dropdown"
            style={{ userSelect: 'none', marginLeft: 5 }}
          >
            {' '}
            weekend
          </label>
        </View>
      </Stack>
      <SchedulePreview previewDates={previewDates} />
      <div
        style={{ display: 'flex', marginTop: 15, justifyContent: 'flex-end' }}
      >
        <Button onPress={onClose}>Cancel</Button>
        <Button
          variant="primary"
          onPress={() => onSave(unparseConfig(config))}
          style={{ marginLeft: 10 }}
        >
          Apply
        </Button>
      </div>
    </>
  );
}

export function RecurringSchedulePicker({ value, buttonStyle, onChange }) {
  const triggerRef = useRef(null);
  const [isOpen, setIsOpen] = useState(false);
  const dateFormat = useDateFormat() || 'MM/dd/yyyy';

  function onSave(config) {
    onChange(config);
    setIsOpen(false);
  }

  return (
    <View>
      <Button
        ref={triggerRef}
        style={{ textAlign: 'left', ...buttonStyle }}
        onPress={() => setIsOpen(true)}
      >
        {value
          ? getRecurringDescription(value, dateFormat)
          : 'No recurring date'}
      </Button>

      <Popover
        triggerRef={triggerRef}
        style={{ padding: 10, width: 380 }}
        placement="bottom start"
        isOpen={isOpen}
        onOpenChange={() => setIsOpen(false)}
      >
        <RecurringScheduleTooltip
          config={value}
          onClose={() => setIsOpen(false)}
          onSave={onSave}
        />
      </Popover>
    </View>
  );
}<|MERGE_RESOLUTION|>--- conflicted
+++ resolved
@@ -7,12 +7,8 @@
 import { useDateFormat } from '../../hooks/useDateFormat';
 import { SvgAdd, SvgSubtract } from '../../icons/v0';
 import { theme } from '../../style';
-<<<<<<< HEAD
-import { Button } from '../common/Button';
+import { Button } from '../common/Button2';
 import { InitialFocus } from '../common/InitialFocus';
-=======
-import { Button } from '../common/Button2';
->>>>>>> 798aee78
 import { Input } from '../common/Input';
 import { Menu } from '../common/Menu';
 import { Popover } from '../common/Popover';
