--- conflicted
+++ resolved
@@ -108,22 +108,12 @@
     {
       label: i18n.t('View'),
       submenu: [
-<<<<<<< HEAD
-        isDev
-          ? {
-              label: i18n.t('Reload'),
-              accelerator: 'CmdOrCtrl+R',
-              click(_item, focusedWindow) {
-                if (focusedWindow) focusedWindow.reload();
-              },
-=======
-        {
-          label: 'Reload',
+        {
+          label: i18n.t('Reload'),
           accelerator: 'CmdOrCtrl+R',
           click(_item, focusedWindow) {
             if (focusedWindow) {
               focusedWindow.reload();
->>>>>>> b253246f
             }
           },
         },
