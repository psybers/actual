{
  "name": "desktop-electron",
  "author": "Actual",
  "productName": "Actual",
  "description": "A simple and powerful personal finance system",
  "version": "24.12.0",
  "scripts": {
    "clean": "rm -rf dist",
    "update-client": "bin/update-client",
    "build": "yarn build:dist && electron-builder",
    "build:dist": "tsc --p tsconfig.dist.json && yarn copy-static-assets",
    "copy-static-assets": "copyfiles --exclude 'build/**/*' **/*.html icons/**/* build",
    "watch": "yarn build:dist && cross-env ACTUAL_DOCUMENT_DIR=\"../../data\" ACTUAL_DATA_DIR=\"../../data\" electron ."
  },
  "main": "build/index.js",
  "build": {
    "appId": "com.actualbudget.actual",
    "files": [
      "build",
      "!node_modules/better-sqlite3/{benchmark,src,bin,docs,deps,build/Release/obj,build/Release/sqlite3.a,build/Release/test_extension.node}",
      "!**/*.js.map",
      "!**/stats.json",
      "!build/client-build/sql-wasm.wasm",
      "!build/loot-core/lib-dist/electron/{browser,bundle.mobile*}"
    ],
    "beforePack": "./build/beforePackHook.js",
    "mac": {
      "category": "public.app-category.finance",
      "icon": "icons/icon.icns",
      "hardenedRuntime": true,
      "gatekeeperAssess": false,
      "artifactName": "${productName}-mac-${arch}.${ext}",
      "notarize": {
        "teamId": "79ANZ983YF"
      },
      "target": [
        {
          "target": "dmg",
          "arch": [
            "x64",
            "arm64"
          ]
        }
      ]
    },
    "linux": {
      "target": [
        "flatpak",
        "AppImage"
      ],
      "artifactName": "${productName}-linux.${ext}"
    },
    "flatpak": {
      "runtimeVersion": "23.08",
      "baseVersion": "23.08"
    },
    "win": {
      "target": [
        {
          "target": "appx",
          "arch": [
            "ia32",
            "x64",
            "arm64"
          ]
        },
        {
          "target": "nsis",
          "arch": [
            "ia32",
            "x64",
            "arm64"
          ]
        }
      ],
      "icon": "icons/icon.ico",
      "artifactName": "${productName}-windows-${arch}.${ext}"
    },
    "appx": {
      "identityName": "actualbudget.org.ActualBudget",
      "publisherDisplayName": "actualbudget.org",
      "displayName": "Actual Budget",
      "publisher": "CN=19454997-90E1-4473-879D-96D6A77A6056"
    },
    "npmRebuild": false
  },
  "dependencies": {
<<<<<<< HEAD
    "better-sqlite3": "^9.6.0",
    "electron-is-dev": "2.0.0",
    "electron-log": "4.4.8",
    "i18next": "^23.12.6",
    "i18next-electron-fs-backend": "^3.0.2",
    "lodash": "^4.17.21",
    "loot-core": "*",
=======
    "better-sqlite3": "^11.7.0",
>>>>>>> 4ce5e2fd
    "fs-extra": "^11.2.0",
    "promise-retry": "^2.0.1"
  },
  "devDependencies": {
    "@electron/notarize": "2.4.0",
    "@electron/rebuild": "3.6.0",
    "@types/copyfiles": "^2",
    "@types/lodash": "^4",
    "@types/fs-extra": "^11",
    "copyfiles": "^2.4.1",
    "cross-env": "^7.0.3",
    "electron": "30.0.6",
    "electron-builder": "24.13.3",
    "typescript": "^5.5.4"
  }
}<|MERGE_RESOLUTION|>--- conflicted
+++ resolved
@@ -85,17 +85,13 @@
     "npmRebuild": false
   },
   "dependencies": {
-<<<<<<< HEAD
-    "better-sqlite3": "^9.6.0",
+    "better-sqlite3": "^11.7.0",
     "electron-is-dev": "2.0.0",
     "electron-log": "4.4.8",
     "i18next": "^23.12.6",
     "i18next-electron-fs-backend": "^3.0.2",
     "lodash": "^4.17.21",
     "loot-core": "*",
-=======
-    "better-sqlite3": "^11.7.0",
->>>>>>> 4ce5e2fd
     "fs-extra": "^11.2.0",
     "promise-retry": "^2.0.1"
   },
