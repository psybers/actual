--- conflicted
+++ resolved
@@ -15,12 +15,9 @@
   IS_DEV,
   ACTUAL_VERSION: VERSION,
   logToTerminal: console.log,
-<<<<<<< HEAD
 
   i18nextElectronBackend: backend.preloadBindings(ipcRenderer, process),
 
-=======
->>>>>>> ded2f39e
   ipcConnect: (
     func: (payload: {
       on: IpcRenderer['on'];
