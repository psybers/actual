--- conflicted
+++ resolved
@@ -1,23 +1,15 @@
 import { type batchUpdateTransactions } from '../server/accounts/transactions';
 import type {
-<<<<<<< HEAD
-  AccountEntity,
-  CategoryEntity,
-  CategoryGroupEntity,
+  APIAccountEntity,
+  APICategoryEntity,
+  APICategoryGroupEntity,
+  APIPayeeEntity,
+} from '../server/api-models';
+import type {
   NewRuleEntity,
-  PayeeEntity,
   RuleEntity,
   TransactionEntity,
 } from './models';
-=======
-  APICategoryEntity,
-  APIAccountEntity,
-  APICategoryGroupEntity,
-  APIPayeeEntity,
-} from '../server/api-models';
-
-import type { TransactionEntity } from './models';
->>>>>>> 9acea32f
 import { type ServerHandlers } from './server-handlers';
 
 export interface ApiHandlers {
